"""
CLI to run commands on the given files.
"""

import platform
import shlex
import subprocess
import sys
from collections.abc import Iterable, Mapping, Sequence
from enum import Enum, auto, unique
from importlib.metadata import PackageNotFoundError, version
from pathlib import Path
from typing import TYPE_CHECKING, TypeVar, overload

import charset_normalizer
import click
from beartype import beartype
from pygments.lexers import get_all_lexers
from sybil import Sybil
from sybil.document import Document
from sybil.example import Example
from sybil.parsers.abstract.lexers import LexingException
from sybil_extras.evaluators.multi import MultiEvaluator
from sybil_extras.evaluators.shell_evaluator import ShellCommandEvaluator

from ._languages import (
    Markdown,
    MarkupLanguage,
    MyST,
    ReStructuredText,
)

if TYPE_CHECKING:
    from sybil.typing import Evaluator, Parser

try:
    __version__ = version(distribution_name=__name__)
except PackageNotFoundError:  # pragma: no cover
    # When pkg_resources and git tags are not available,
    # for example in a PyInstaller binary,
    # we write the file ``_setuptools_scm_version.py`` on ``pip install``.
    from ._setuptools_scm_version import __version__

T = TypeVar("T")


@beartype
class _LogCommandEvaluator:
    """
    Log a command before running it.
    """

    def __init__(
        self,
        *,
        args: Sequence[str | Path],
    ) -> None:
        """Initialize the evaluator.

        Args:
            args: The shell command to run.
        """
        self._args = args

    def __call__(self, example: Example) -> None:
        """
        Log the command before running it.
        """
        command_str = shlex.join(
            split_command=[str(object=item) for item in self._args],
        )
        running_command_message = (
            f"Running '{command_str}' on code block at "
            f"{example.path} line {example.line}"
        )
        _log_info(message=running_command_message)


@beartype
def _deduplicate(
    ctx: click.Context,
    param: click.Parameter,
    sequence: Sequence[T],
) -> Sequence[T]:
    """
    De-duplicate a sequence while keeping the order.
    """
    # We "use" the parameters to avoid vulture complaining.
    del ctx
    del param

    return tuple(dict.fromkeys(sequence).keys())


@overload
def _validate_file_extension(
    ctx: click.Context,
    param: click.Parameter,
    value: str,
) -> str: ...


@overload
def _validate_file_extension(
    ctx: click.Context,
    param: click.Parameter,
    value: None,
) -> None: ...


@beartype
def _validate_file_extension(
    ctx: click.Context,
    param: click.Parameter,
    value: str | None,
) -> str | None:
    """
    Validate that the input string starts with a dot.
    """
    if value is None:
        return value

    if not value.startswith("."):
        message = f"'{value}' does not start with a '.'."
        raise click.BadParameter(message=message, ctx=ctx, param=param)
    return value


@beartype
def _validate_file_extensions(
    ctx: click.Context,
    param: click.Parameter,
    values: Sequence[str],
) -> Sequence[str]:
    """
    Validate that the input strings start with a dot.
    """
    # This is not necessary but it saves us later working with
    # duplicate values.
    values = _deduplicate(ctx=ctx, param=param, sequence=values)
    # We could just return `values` as we know that `_validate_file_extension`
    # does not modify the given value, but to be safe, we use the returned
    # values.
    return tuple(
        _validate_file_extension(ctx=ctx, param=param, value=value)
        for value in values
    )


@beartype
def _get_file_paths(
    *,
    document_paths: Sequence[Path],
    file_suffixes: Sequence[str],
    max_depth: int,
    exclude_patterns: Sequence[str],
) -> Sequence[Path]:
    """
    Get the file paths from the given document paths (files and directories).
    """
    file_paths: dict[Path, bool] = {}
    for path in document_paths:
        if path.is_file():
            file_paths[path] = True
        else:
            for file_suffix in file_suffixes:
                new_file_paths = (
                    path_part
                    for path_part in path.rglob(pattern=f"*{file_suffix}")
                    if len(path_part.relative_to(path).parts) <= max_depth
                )
                for new_file_path in new_file_paths:
                    if new_file_path.is_file() and not any(
                        new_file_path.match(path_pattern=pattern)
                        for pattern in exclude_patterns
                    ):
                        file_paths[new_file_path] = True
    return tuple(file_paths.keys())


@beartype
def _validate_file_suffix_overlaps(
    *,
    suffix_groups: Mapping[MarkupLanguage, Iterable[str]],
) -> None:
    """
    Validate that the given file suffixes do not overlap.
    """
    for markup_language, suffixes in suffix_groups.items():
        for other_markup_language, other_suffixes in suffix_groups.items():
            if markup_language is other_markup_language:
                continue
            overlapping_suffixes = {*suffixes} & {*other_suffixes}
            # Allow the dot to overlap, as it is a common way to specify
            # "no extensions".
            overlapping_suffixes_ignoring_dot = overlapping_suffixes - {"."}

            if overlapping_suffixes_ignoring_dot:
                message = (
                    f"Overlapping suffixes between {markup_language.name} and "
                    f"{other_markup_language.name}: "
                    f"{', '.join(sorted(overlapping_suffixes_ignoring_dot))}."
                )
                raise click.UsageError(message=message)


@unique
class _UsePty(Enum):
    """
    Choices for the use of a pseudo-terminal.
    """

    YES = auto()
    NO = auto()
    DETECT = auto()

    def use_pty(self) -> bool:
        """
        Whether to use a pseudo-terminal.
        """
        if self is _UsePty.DETECT:
            return sys.stdout.isatty() and platform.system() != "Windows"
        return self is _UsePty.YES


@beartype
def _log_info(message: str) -> None:
    """
    Log an info message.
    """
    styled_message = click.style(text=message, fg="green")
    click.echo(message=styled_message, err=True)


@beartype
def _log_error(message: str) -> None:
    """
    Log an error message.
    """
    styled_message = click.style(text=message, fg="red")
    click.echo(message=styled_message, err=True)


@beartype
def _detect_newline(content_bytes: bytes) -> bytes | None:
    """
    Detect the newline character used in the content.
    """
    for newline in (b"\r\n", b"\n", b"\r"):
        if newline in content_bytes:
            return newline
    return None


@beartype
def _map_languages_to_suffix() -> dict[str, str]:
    """
    Map programming languages to their corresponding file extension.
    """
    language_extension_map: dict[str, str] = {}

    for lexer in get_all_lexers():
        language_name = lexer[0]
        file_extensions = lexer[2]
        if file_extensions:
            canonical_file_extension = file_extensions[0]
            if canonical_file_extension.startswith("*."):
                canonical_file_suffix = canonical_file_extension[1:]
                language_extension_map[language_name.lower()] = (
                    canonical_file_suffix
                )

    return language_extension_map


@beartype
def _get_skip_directives(skip_markers: Iterable[str]) -> Sequence[str]:
    """
    Skip directives based on the provided skip markers.
    """
    skip_directives: Sequence[str] = []

    for skip_marker in skip_markers:
        skip_directive = rf"skip doccmd[{skip_marker}]"
        skip_directives = [*skip_directives, skip_directive]
    return skip_directives


@beartype
def _get_temporary_file_extension(
    language: str,
    given_file_extension: str | None,
) -> str:
    """
    Get the file suffix, either from input or based on the language.
    """
    if given_file_extension is None:
        language_to_suffix = _map_languages_to_suffix()
        given_file_extension = language_to_suffix.get(language.lower(), ".txt")

    return given_file_extension


@beartype
def _evaluate_document(
    *,
    document: Document,
    args: Sequence[str | Path],
) -> None:
    """Evaluate the document.

    Raises:
        _EvaluateError: An example in the document could not be evaluated.
    """
    try:
        for example in document.examples():
            example.evaluate()
    except ValueError as exc:
        raise _EvaluateError(
            command_args=args,
            reason=str(object=exc),
            exit_code=1,
        ) from exc
    except subprocess.CalledProcessError as exc:
        raise _EvaluateError(
            command_args=args,
            reason=None,
            exit_code=exc.returncode,
        ) from exc
    except OSError as exc:
        raise _EvaluateError(
            command_args=args,
            reason=str(object=exc),
            exit_code=exc.errno,
        ) from exc


class _ParseError(Exception):
    """
    Error raised when a file could not be parsed.
    """

    @beartype
    def __init__(self, path: Path, reason: str) -> None:
        """
        Initialize the error.
        """
        message = f"Could not parse {path}: {reason}"
        super().__init__(message)


class _EvaluateError(Exception):
    """
    Error raised when an example could not be evaluated.
    """

    @beartype
    def __init__(
        self,
        command_args: Sequence[str | Path],
        reason: str | None,
        exit_code: int | None,
    ) -> None:
        """
        Initialize the error.
        """
        self.exit_code = exit_code
        self.reason = reason
        self.command_args = command_args
        super().__init__()


@beartype
def _parse_file(
    *,
    sybil: Sybil,
    path: Path,
) -> Document:
    """Parse the file.

    Raises:
        _ParseError: The file could not be parsed.
    """
    try:
        return sybil.parse(path=path)
    except (LexingException, ValueError) as exc:
        reason = str(object=exc)
        raise _ParseError(path=path, reason=reason) from exc


@beartype
def _run_args_against_docs(
    *,
    document_path: Path,
    args: Sequence[str | Path],
    code_block_language: str,
    temporary_file_extension: str | None,
    temporary_file_name_prefix: str | None,
    pad_temporary_file: bool,
    verbose: bool,
    skip_markers: Iterable[str],
    use_pty: bool,
    markup_language: MarkupLanguage,
) -> None:
    """Run commands on the given file.

    Raises:
        _ParseError: The file could not be parsed.
    """
    temporary_file_extension = _get_temporary_file_extension(
        language=code_block_language,
        given_file_extension=temporary_file_extension,
    )
    content_bytes = document_path.read_bytes()

    charset_matches = charset_normalizer.from_bytes(sequences=content_bytes)
    best_match = charset_matches.best()
    if best_match is None:
        raise _ParseError(
            path=document_path,
            reason="Could not detect encoding.",
        )

    encoding = best_match.encoding
    newline_bytes = _detect_newline(content_bytes=content_bytes)
    newline = (
        newline_bytes.decode(encoding=encoding) if newline_bytes else None
    )

    shell_command_evaluator = ShellCommandEvaluator(
        args=args,
        tempfile_suffixes=(temporary_file_extension,),
        pad_file=pad_temporary_file,
        write_to_file=True,
        tempfile_name_prefix=temporary_file_name_prefix or "",
        newline=newline,
        use_pty=use_pty,
        encoding=encoding,
    )

    evaluators: Sequence[Evaluator] = [shell_command_evaluator]
    if verbose:
        evaluators = [*evaluators, _LogCommandEvaluator(args=args)]
    evaluator = MultiEvaluator(evaluators=evaluators)

    skip_markers = {*skip_markers, "all"}
    skip_directives = _get_skip_directives(skip_markers=skip_markers)
    skip_parsers = [
        markup_language.skip_parser_cls(
            directive=skip_directive,
        )
        for skip_directive in skip_directives
    ]
    code_block_parsers = [
        markup_language.code_block_parser_cls(
            language=code_block_language,
            evaluator=evaluator,
        )
    ]

    group_parsers = [
        markup_language.group_parser_cls(
            "group",
            evaluator,
        )
    ]
    parsers: Sequence[Parser] = [
        *code_block_parsers,
        *skip_parsers,
        *group_parsers,
    ]
    sybil = Sybil(parsers=parsers, encoding=encoding)
<<<<<<< HEAD
    try:
        document = _parse_file(sybil=sybil, path=document_path)
    except _ParseError as exc:
        _log_error(message=str(object=exc))
        return
=======

    document = _parse_file(sybil=sybil, path=document_path)
>>>>>>> 0b294129

    try:
        _evaluate_document(document=document, args=args)
    except _EvaluateError as exc:
        if exc.reason:
            message = (
                f"Error running command '{exc.command_args[0]}': {exc.reason}"
            )
            _log_error(message=message)
        sys.exit(exc.exit_code)


@click.command(name="doccmd")
@click.option(
    "languages",
    "-l",
    "--language",
    type=str,
    required=True,
    help=(
        "Run `command` against code blocks for this language. "
        "Give multiple times for multiple languages."
    ),
    multiple=True,
    callback=_deduplicate,
)
@click.option("command", "-c", "--command", type=str, required=True)
@click.option(
    "temporary_file_extension",
    "--temporary-file-extension",
    type=str,
    required=False,
    help=(
        "The file extension to give to the temporary file made from the code "
        "block. By default, the file extension is inferred from the language, "
        "or it is '.txt' if the language is not recognized."
    ),
    callback=_validate_file_extension,
)
@click.option(
    "temporary_file_name_prefix",
    "--temporary-file-name-prefix",
    type=str,
    default="doccmd",
    show_default=True,
    required=True,
    help=(
        "The prefix to give to the temporary file made from the code block. "
        "This is useful for distinguishing files created by this tool "
        "from other files, e.g. for ignoring in linter configurations."
    ),
)
@click.option(
    "skip_markers",
    "--skip-marker",
    type=str,
    default=None,
    show_default=True,
    required=False,
    help=(
        """\
        The marker used to identify code blocks to be skipped.

        By default, code blocks which come just after a comment matching 'skip
        doccmd[all]: next' are skipped (e.g. `.. skip doccmd[all]: next` in
        reStructuredText, `<!--- skip doccmd[all]: next -->` in Markdown, or
        `% skip doccmd[all]: next` in MyST).

        When using this option, those, and code blocks which come just after a
        comment including the given marker are ignored. For example, if the
        given marker is 'type-check', code blocks which come just after a
        comment matching 'skip doccmd[type-check]: next' are also skipped.

        To skip a code block for each of multiple markers, for example to skip
        a code block for the ``type-check`` and ``lint`` markers but not all
        markers, add multiple ``skip doccmd`` comments above the code block.
        """
    ),
    multiple=True,
    callback=_deduplicate,
)
@click.option(
    "--pad-file/--no-pad-file",
    is_flag=True,
    default=True,
    show_default=True,
    help=(
        "Run the command against a temporary file padded with newlines. "
        "This is useful for matching line numbers from the output to "
        "the relevant location in the document. "
        "Use --no-pad-file for formatters - "
        "they generally need to look at the file without padding."
    ),
)
@click.argument(
    "document_paths",
    type=click.Path(exists=True, path_type=Path, dir_okay=True),
    nargs=-1,
    callback=_deduplicate,
)
@click.version_option(version=__version__)
@click.option(
    "--verbose",
    "-v",
    is_flag=True,
    default=False,
    help="Enable verbose output.",
)
@click.option(
    "--use-pty",
    "use_pty_option",
    is_flag=True,
    type=_UsePty,
    flag_value=_UsePty.YES,
    default=False,
    show_default="--detect-use-pty",
    help=(
        "Use a pseudo-terminal for running commands. "
        "This can be useful e.g. to get color output, but can also break "
        "in some environments. "
        "Not supported on Windows."
    ),
)
@click.option(
    "--no-use-pty",
    "use_pty_option",
    is_flag=True,
    type=_UsePty,
    flag_value=_UsePty.NO,
    default=False,
    show_default="--detect-use-pty",
    help=(
        "Do not use a pseudo-terminal for running commands. "
        "This is useful when ``doccmd`` detects that it is running in a "
        "TTY outside of Windows but the environment does not support PTYs."
    ),
)
@click.option(
    "--detect-use-pty",
    "use_pty_option",
    is_flag=True,
    type=_UsePty,
    flag_value=_UsePty.DETECT,
    default=True,
    show_default="True",
    help=(
        "Automatically determine whether to use a pseudo-terminal for running "
        "commands."
    ),
)
@click.option(
    "--rst-extension",
    "rst_suffixes",
    type=str,
    help=(
        "Treat files with this extension (suffix) as reStructuredText. "
        "Give this multiple times to look for multiple extensions. "
        "To avoid considering any files, "
        "including the default, "
        "as reStructuredText files, use `--rst-extension=.`."
    ),
    multiple=True,
    default=(".rst",),
    show_default=True,
    callback=_validate_file_extensions,
)
@click.option(
    "--myst-extension",
    "myst_suffixes",
    type=str,
    help=(
        "Treat files with this extension (suffix) as MyST. "
        "Give this multiple times to look for multiple extensions. "
        "To avoid considering any files, "
        "including the default, "
        "as MyST files, use `--myst-extension=.`."
    ),
    multiple=True,
    default=(".md",),
    show_default=True,
    callback=_validate_file_extensions,
)
@click.option(
    "--markdown-extension",
    "markdown_suffixes",
    type=str,
    help=(
        "Files with this extension (suffix) to treat as Markdown. "
        "Give this multiple times to look for multiple extensions. "
        "By default, `.md` is treated as MyST, not Markdown."
    ),
    multiple=True,
    show_default=True,
    callback=_validate_file_extensions,
)
@click.option(
    "--max-depth",
    type=click.IntRange(min=1),
    default=sys.maxsize,
    show_default=False,
    help="Maximum depth to search for files in directories.",
)
@click.option(
    "--exclude",
    "exclude_patterns",
    type=str,
    multiple=True,
    help=(
        "A glob-style pattern that matches file paths to ignore while "
        "recursively discovering files in directories. "
        "This option can be used multiple times. "
        "Use forward slashes on all platforms."
    ),
)
@click.option(
    "--fail-on-parse-error/--no-fail-on-parse-error",
    "fail_on_parse_error",
    default=False,
    show_default=True,
    type=bool,
    help=(
        "Whether to fail (with exit code 1) if a given file cannot be parsed."
    ),
)
@beartype
def main(
    *,
    languages: Sequence[str],
    command: str,
    document_paths: Sequence[Path],
    temporary_file_extension: str | None,
    temporary_file_name_prefix: str | None,
    pad_file: bool,
    verbose: bool,
    skip_markers: Sequence[str],
    use_pty_option: _UsePty,
    rst_suffixes: Sequence[str],
    myst_suffixes: Sequence[str],
    markdown_suffixes: Sequence[str],
    max_depth: int,
    exclude_patterns: Sequence[str],
    fail_on_parse_error: bool,
) -> None:
    """Run commands against code blocks in the given documentation files.

    This works with Markdown and reStructuredText files.
    """
    args = shlex.split(s=command)
    use_pty = use_pty_option.use_pty()

    suffix_groups: Mapping[MarkupLanguage, Sequence[str]] = {
        MyST: myst_suffixes,
        ReStructuredText: rst_suffixes,
        Markdown: markdown_suffixes,
    }

    _validate_file_suffix_overlaps(suffix_groups=suffix_groups)

    file_paths = _get_file_paths(
        document_paths=document_paths,
        file_suffixes=[
            suffix
            for suffixes in suffix_groups.values()
            for suffix in suffixes
        ],
        max_depth=max_depth,
        exclude_patterns=exclude_patterns,
    )

    suffix_map = {
        value: key for key, values in suffix_groups.items() for value in values
    }

    for document_path in document_paths:
        if document_path.is_file() and document_path.suffix not in suffix_map:
            message = f"Markup language not known for {document_path}."
            raise click.UsageError(message=message)

    if verbose:
        _log_info(
            message="Using PTY for running commands."
            if use_pty
            else "Not using PTY for running commands."
        )

    for file_path in file_paths:
        for code_block_language in languages:
            markup_language = suffix_map[file_path.suffix]
            try:
                _run_args_against_docs(
                    args=args,
                    document_path=file_path,
                    code_block_language=code_block_language,
                    pad_temporary_file=pad_file,
                    verbose=verbose,
                    temporary_file_extension=temporary_file_extension,
                    temporary_file_name_prefix=temporary_file_name_prefix,
                    skip_markers=skip_markers,
                    use_pty=use_pty,
                    markup_language=markup_language,
                )
            except _ParseError as exc:
                _log_error(message=str(object=exc))
                if fail_on_parse_error:
                    sys.exit(1)<|MERGE_RESOLUTION|>--- conflicted
+++ resolved
@@ -470,16 +470,8 @@
         *group_parsers,
     ]
     sybil = Sybil(parsers=parsers, encoding=encoding)
-<<<<<<< HEAD
-    try:
-        document = _parse_file(sybil=sybil, path=document_path)
-    except _ParseError as exc:
-        _log_error(message=str(object=exc))
-        return
-=======
 
     document = _parse_file(sybil=sybil, path=document_path)
->>>>>>> 0b294129
 
     try:
         _evaluate_document(document=document, args=args)
