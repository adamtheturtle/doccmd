"""
CLI to run commands on the given files.
"""

import difflib
import platform
import shlex
import subprocess
import sys
import textwrap
from collections.abc import Callable, Iterable, Mapping, Sequence
from enum import Enum, auto, unique
from importlib.metadata import PackageNotFoundError, version
from pathlib import Path
from typing import TYPE_CHECKING, TypeVar, overload

import charset_normalizer
import click
from beartype import beartype
from pygments.lexers import get_all_lexers
from sybil import Sybil
from sybil.document import Document
from sybil.example import Example
from sybil.parsers.abstract.lexers import LexingException
from sybil_extras.evaluators.multi import MultiEvaluator
from sybil_extras.evaluators.shell_evaluator import ShellCommandEvaluator

from ._languages import (
    Markdown,
    MarkupLanguage,
    MyST,
    ReStructuredText,
)

if TYPE_CHECKING:
    from sybil.typing import Evaluator, Parser

try:
    __version__ = version(distribution_name=__name__)
except PackageNotFoundError:  # pragma: no cover
    # When pkg_resources and git tags are not available,
    # for example in a PyInstaller binary,
    # we write the file ``_setuptools_scm_version.py`` on ``pip install``.
    from ._setuptools_scm_version import __version__

T = TypeVar("T")


@beartype
class _LogCommandEvaluator:
    """
    Log a command before running it.
    """

    def __init__(
        self,
        *,
        args: Sequence[str | Path],
    ) -> None:
        """Initialize the evaluator.

        Args:
            args: The shell command to run.
        """
        self._args = args

    def __call__(self, example: Example) -> None:
        """
        Log the command before running it.
        """
        command_str = shlex.join(
            split_command=[str(object=item) for item in self._args],
        )
        running_command_message = (
            f"Running '{command_str}' on code block at "
            f"{example.path} line {example.line}"
        )
        _log_info(message=running_command_message)


@beartype
def _deduplicate(
    ctx: click.Context | None,
    param: click.Parameter | None,
    sequence: Sequence[T],
) -> Sequence[T]:
    """
    De-duplicate a sequence while keeping the order.
    """
    # We "use" the parameters to avoid vulture complaining.
    del ctx
    del param

    return tuple(dict.fromkeys(sequence).keys())


@overload
def _validate_file_extension(
    ctx: click.Context | None,
    param: click.Parameter | None,
    value: str,
) -> str: ...


@overload
def _validate_file_extension(
    ctx: click.Context | None,
    param: click.Parameter | None,
    value: None,
) -> None: ...


@beartype
def _validate_file_extension(
    ctx: click.Context | None,
    param: click.Parameter | None,
    value: str | None,
) -> str | None:
    """
    Validate that the input string starts with a dot.
    """
    if value is None:
        return value

    if not value.startswith("."):
        message = f"'{value}' does not start with a '.'."
        raise click.BadParameter(message=message, ctx=ctx, param=param)
    return value


@beartype
def _validate_no_empty_string(
    ctx: click.Context | None,
    param: click.Parameter | None,
    value: str,
) -> str:
    """
    Validate that the input strings are not empty.
    """
    if not value:
        msg = "This value cannot be empty."
        raise click.BadParameter(message=msg, ctx=ctx, param=param)
    return value


_ClickCallback = Callable[[click.Context | None, click.Parameter | None, T], T]


@beartype
def _sequence_validator(
    validator: _ClickCallback[T],
) -> _ClickCallback[Sequence[T]]:
    """
    Wrap a single-value validator to apply it to a sequence of values.
    """

    def callback(
        ctx: click.Context | None,
        param: click.Parameter | None,
        value: Sequence[T],
    ) -> Sequence[T]:
        """
        Apply the validators to the value.
        """
        return_values: tuple[T, ...] = ()
        for item in value:
            returned_value = validator(ctx, param, item)
            return_values = (*return_values, returned_value)
        return return_values

    return callback


@beartype
def _click_multi_callback(
    callbacks: Sequence[_ClickCallback[T]],
) -> _ClickCallback[T]:
    """
    Create a Click-compatible callback that applies a sequence of callbacks to
    an option value.
    """

    def callback(
        ctx: click.Context | None,
        param: click.Parameter | None,
        value: T,
    ) -> T:
        """
        Apply the validators to the value.
        """
        for callback in callbacks:
            value = callback(ctx, param, value)
        return value

    return callback


_validate_file_extensions: _ClickCallback[Sequence[str]] = (
    _click_multi_callback(
        callbacks=[
            _deduplicate,
            _sequence_validator(validator=_validate_file_extension),
        ]
    )
)


@beartype
def _get_file_paths(
    *,
    document_paths: Sequence[Path],
    file_suffixes: Sequence[str],
    max_depth: int,
    exclude_patterns: Sequence[str],
) -> Sequence[Path]:
    """
    Get the file paths from the given document paths (files and directories).
    """
    file_paths: dict[Path, bool] = {}
    for path in document_paths:
        if path.is_file():
            file_paths[path] = True
        else:
            for file_suffix in file_suffixes:
                new_file_paths = (
                    path_part
                    for path_part in path.rglob(pattern=f"*{file_suffix}")
                    if len(path_part.relative_to(path).parts) <= max_depth
                )
                for new_file_path in new_file_paths:
                    if new_file_path.is_file() and not any(
                        new_file_path.match(path_pattern=pattern)
                        for pattern in exclude_patterns
                    ):
                        file_paths[new_file_path] = True
    return tuple(file_paths.keys())


@beartype
def _validate_file_suffix_overlaps(
    *,
    suffix_groups: Mapping[MarkupLanguage, Iterable[str]],
) -> None:
    """
    Validate that the given file suffixes do not overlap.
    """
    for markup_language, suffixes in suffix_groups.items():
        for other_markup_language, other_suffixes in suffix_groups.items():
            if markup_language is other_markup_language:
                continue
            overlapping_suffixes = {*suffixes} & {*other_suffixes}
            # Allow the dot to overlap, as it is a common way to specify
            # "no extensions".
            overlapping_suffixes_ignoring_dot = overlapping_suffixes - {"."}

            if overlapping_suffixes_ignoring_dot:
                message = (
                    f"Overlapping suffixes between {markup_language.name} and "
                    f"{other_markup_language.name}: "
                    f"{', '.join(sorted(overlapping_suffixes_ignoring_dot))}."
                )
                raise click.UsageError(message=message)


@unique
class _UsePty(Enum):
    """
    Choices for the use of a pseudo-terminal.
    """

    YES = auto()
    NO = auto()
    DETECT = auto()

    def use_pty(self) -> bool:
        """
        Whether to use a pseudo-terminal.
        """
        if self is _UsePty.DETECT:
            return sys.stdout.isatty() and platform.system() != "Windows"
        return self is _UsePty.YES


@beartype
def _log_info(message: str) -> None:
    """
    Log an info message.
    """
    styled_message = click.style(text=message, fg="green")
    click.echo(message=styled_message, err=True)


@beartype
def _log_warning(message: str) -> None:
    """
    Log an error message.
    """
    styled_message = click.style(text=message, fg="yellow")
    click.echo(message=styled_message, err=True)


@beartype
def _log_error(message: str) -> None:
    """
    Log an error message.
    """
    styled_message = click.style(text=message, fg="red")
    click.echo(message=styled_message, err=True)


@beartype
def _detect_newline(content_bytes: bytes) -> bytes | None:
    """
    Detect the newline character used in the content.
    """
    for newline in (b"\r\n", b"\n", b"\r"):
        if newline in content_bytes:
            return newline
    return None


@beartype
def _map_languages_to_suffix() -> dict[str, str]:
    """
    Map programming languages to their corresponding file extension.
    """
    language_extension_map: dict[str, str] = {}

    for lexer in get_all_lexers():
        language_name = lexer[0]
        file_extensions = lexer[2]
        if file_extensions:
            canonical_file_extension = file_extensions[0]
            if canonical_file_extension.startswith("*."):
                canonical_file_suffix = canonical_file_extension[1:]
                language_extension_map[language_name.lower()] = (
                    canonical_file_suffix
                )

    return language_extension_map


@beartype
def _get_group_directives(markers: Iterable[str]) -> Sequence[str]:
    """
    Group directives based on the provided markers.
    """
    directives: Sequence[str] = []

    for marker in markers:
        directive = rf"group doccmd[{marker}]"
        directives = [*directives, directive]
    return directives


@beartype
def _get_skip_directives(markers: Iterable[str]) -> Sequence[str]:
    """
    Skip directives based on the provided markers.
    """
    directives: Sequence[str] = []

    for marker in markers:
        directive = rf"skip doccmd[{marker}]"
        directives = [*directives, directive]
    return directives


@beartype
def _get_temporary_file_extension(
    language: str,
    given_file_extension: str | None,
) -> str:
    """
    Get the file suffix, either from input or based on the language.
    """
    if given_file_extension is None:
        language_to_suffix = _map_languages_to_suffix()
        given_file_extension = language_to_suffix.get(language.lower(), ".txt")

    return given_file_extension


@beartype
def _evaluate_document(
    *,
    document: Document,
    args: Sequence[str | Path],
) -> None:
    """Evaluate the document.

    Raises:
        _EvaluateError: An example in the document could not be evaluated.
    """
    try:
        for example in document.examples():
            example.evaluate()
    except ValueError as exc:
        raise _EvaluateError(
            command_args=args,
            reason=str(object=exc),
            exit_code=1,
        ) from exc
    except subprocess.CalledProcessError as exc:
        raise _EvaluateError(
            command_args=args,
            reason=None,
            exit_code=exc.returncode,
        ) from exc
    except OSError as exc:
        raise _EvaluateError(
            command_args=args,
            reason=str(object=exc),
            exit_code=exc.errno,
        ) from exc


@beartype
class _ParseError(Exception):
    """
    Error raised when a file could not be parsed.
    """

    @beartype
    def __init__(self, path: Path, reason: str) -> None:
        """
        Initialize the error.
        """
        message = f"Could not parse {path}: {reason}"
        super().__init__(message)


@beartype
class _EvaluateError(Exception):
    """
    Error raised when an example could not be evaluated.
    """

    @beartype
    def __init__(
        self,
        command_args: Sequence[str | Path],
        reason: str | None,
        exit_code: int | None,
    ) -> None:
        """
        Initialize the error.
        """
        self.exit_code = exit_code
        self.reason = reason
        self.command_args = command_args
        super().__init__()


@beartype
class _GroupModifiedError(Exception):
    """
    Error raised when there was an attempt to modify a code block in a group.
    """

    def __init__(
        self,
        example: Example,
        modified_example_content: str,
    ) -> None:
        """
        Initialize the error.
        """
        self._example = example
        self._modified_example_content = modified_example_content

    def __str__(self) -> str:
        """
        Get the string representation of the error.
        """
        unified_diff = difflib.unified_diff(
            a=str(object=self._example.parsed).lstrip().splitlines(),
            b=self._modified_example_content.lstrip().splitlines(),
            fromfile="original",
            tofile="modified",
        )
        message = textwrap.dedent(
            text=f"""\
            Writing to a group is not supported.

            A command modified the contents of examples in the group ending on line {self._example.line} in {Path(self._example.path).as_posix()}.

            Diff:

            """,  # noqa: E501
        )

        message += "\n".join(unified_diff)
        return message

    def __str__(self) -> str:
        """
        Get the string representation of the error.
        """
        unified_diff = difflib.unified_diff(
            a=str(object=self.example.parsed).lstrip().splitlines(),
            b=self.modified_example_content.lstrip().splitlines(),
            fromfile="original",
            tofile="modified",
        )
        message = textwrap.dedent(
            text=f"""\
            Writing to a group is not supported.

            A command modified the contents of examples in the group ending on line {self.example.line} in {Path(self.example.path).as_posix()}.

            Diff:

            """,  # noqa: E501
        )

        message += "\n".join(unified_diff)
        return message


@beartype
def _raise_group_modified(
    *, example: Example, modified_example_content: str
) -> None:
    """
    Raise an error when there was an attempt to modify a code block in a group.
    """
    raise _GroupModifiedError(
        example=example,
        modified_example_content=modified_example_content,
    )


@beartype
def _parse_file(
    *,
    sybil: Sybil,
    path: Path,
) -> Document:
    """Parse the file.

    Raises:
        _ParseError: The file could not be parsed.
    """
    try:
        return sybil.parse(path=path)
    except (LexingException, ValueError) as exc:
        reason = str(object=exc)
        raise _ParseError(path=path, reason=reason) from exc


@beartype
def _run_args_against_document_blocks(
    *,
    document_path: Path,
    args: Sequence[str | Path],
    code_block_language: str,
    temporary_file_extension: str | None,
    temporary_file_name_prefix: str | None,
    pad_temporary_file: bool,
    pad_groups: bool,
    verbose: bool,
    skip_markers: Iterable[str],
    group_markers: Iterable[str],
    use_pty: bool,
    markup_language: MarkupLanguage,
) -> None:
    """Run commands on the given file.

    Raises:
        _ParseError: The file could not be parsed.
        _EvaluateError: An example in the document could not be evaluated.
    """
    temporary_file_extension = _get_temporary_file_extension(
        language=code_block_language,
        given_file_extension=temporary_file_extension,
    )
    content_bytes = document_path.read_bytes()

    charset_matches = charset_normalizer.from_bytes(sequences=content_bytes)
    best_match = charset_matches.best()
    if best_match is None:
        raise _ParseError(
            path=document_path,
            reason="Could not detect encoding.",
        )

    encoding = best_match.encoding
    newline_bytes = _detect_newline(content_bytes=content_bytes)
    newline = (
        newline_bytes.decode(encoding=encoding) if newline_bytes else None
    )

    tempfile_suffixes = (temporary_file_extension,)
    temporary_file_name_prefix = temporary_file_name_prefix or ""

    shell_command_evaluator = ShellCommandEvaluator(
        args=args,
        tempfile_suffixes=tempfile_suffixes,
        pad_file=pad_temporary_file,
        write_to_file=True,
        tempfile_name_prefix=temporary_file_name_prefix,
        newline=newline,
        use_pty=use_pty,
        encoding=encoding,
    )

    shell_command_group_evaluator = ShellCommandEvaluator(
        args=args,
        tempfile_suffixes=tempfile_suffixes,
        pad_file=pad_temporary_file,
        # We do not write to file for grouped code blocks.
        write_to_file=False,
        tempfile_name_prefix=temporary_file_name_prefix,
        newline=newline,
        use_pty=use_pty,
        encoding=encoding,
        on_modify=_raise_group_modified,
    )

    evaluators: Sequence[Evaluator] = [shell_command_evaluator]
    group_evaluators: Sequence[Evaluator] = [shell_command_group_evaluator]
    if verbose:
        log_command_evaluator = _LogCommandEvaluator(args=args)
        evaluators = [log_command_evaluator, *evaluators]
        group_evaluators = [log_command_evaluator, *group_evaluators]

    evaluator = MultiEvaluator(evaluators=evaluators)
    group_evaluator = MultiEvaluator(evaluators=group_evaluators)

    skip_markers = {*skip_markers, "all"}
    skip_directives = _get_skip_directives(markers=skip_markers)
    skip_parsers = [
        markup_language.skip_parser_cls(
            directive=skip_directive,
        )
        for skip_directive in skip_directives
    ]
    code_block_parsers = [
        markup_language.code_block_parser_cls(
            language=code_block_language,
            evaluator=evaluator,
        )
    ]

    group_markers = {*group_markers, "all"}
    group_directives = _get_group_directives(markers=group_markers)
    group_parsers = [
        markup_language.group_parser_cls(
            directive=group_directive,
            evaluator=group_evaluator,
            pad_groups=pad_groups,
        )
        for group_directive in group_directives
    ]
    parsers: Sequence[Parser] = [
        *code_block_parsers,
        *skip_parsers,
        *group_parsers,
    ]
    sybil = Sybil(parsers=parsers, encoding=encoding)

    document = _parse_file(sybil=sybil, path=document_path)

    _evaluate_document(document=document, args=args)


@click.command(name="doccmd")
@click.option(
    "languages",
    "-l",
    "--language",
    type=str,
    required=True,
    help=(
        "Run `command` against code blocks for this language. "
        "Give multiple times for multiple languages."
    ),
    multiple=True,
    callback=_click_multi_callback(
        callbacks=[
            _deduplicate,
            _sequence_validator(validator=_validate_no_empty_string),
        ]
    ),
)
@click.option("command", "-c", "--command", type=str, required=True)
@click.option(
    "temporary_file_extension",
    "--temporary-file-extension",
    type=str,
    required=False,
    help=(
        "The file extension to give to the temporary file made from the code "
        "block. By default, the file extension is inferred from the language, "
        "or it is '.txt' if the language is not recognized."
    ),
    callback=_validate_file_extension,
)
@click.option(
    "temporary_file_name_prefix",
    "--temporary-file-name-prefix",
    type=str,
    default="doccmd",
    show_default=True,
    required=True,
    help=(
        "The prefix to give to the temporary file made from the code block. "
        "This is useful for distinguishing files created by this tool "
        "from other files, e.g. for ignoring in linter configurations."
    ),
)
@click.option(
    "skip_markers",
    "--skip-marker",
    type=str,
    default=None,
    show_default=True,
    required=False,
    help=(
        """\
        The marker used to identify code blocks to be skipped.

        By default, code blocks which come just after a comment matching 'skip
        doccmd[all]: next' are skipped (e.g. `.. skip doccmd[all]: next` in
        reStructuredText, `<!--- skip doccmd[all]: next -->` in Markdown, or
        `% skip doccmd[all]: next` in MyST).

        When using this option, those, and code blocks which come just after a
        comment including the given marker are ignored. For example, if the
        given marker is 'type-check', code blocks which come just after a
        comment matching 'skip doccmd[type-check]: next' are also skipped.

        To skip a code block for each of multiple markers, for example to skip
        a code block for the ``type-check`` and ``lint`` markers but not all
        markers, add multiple ``skip doccmd`` comments above the code block.
        """
    ),
    multiple=True,
    callback=_deduplicate,
)
@click.option(
    "group_markers",
    "--group-marker",
    type=str,
    default=None,
    show_default=True,
    required=False,
    help=(
        """\
        The marker used to identify code blocks to be grouped.

        By default, code blocks which come just between comments matching
        'group doccmd[all]: start' and 'group doccmd[all]: end' are grouped
        (e.g. `.. group doccmd[all]: start` in reStructuredText, `<!--- group
        doccmd[all]: start -->` in Markdown, or `% group doccmd[all]: start` in
        MyST).

        When using this option, those, and code blocks which are grouped by
        a comment including the given marker are ignored. For example, if the
        given marker is 'type-check', code blocks which come within comments
        matching 'group doccmd[type-check]: start' and
        'group doccmd[type-check]: end' are also skipped.

        Error messages for grouped code blocks may include lines which do not
        match the document, so code formatters will not work on them.
        """
    ),
    multiple=True,
    callback=_deduplicate,
)
@click.option(
    "--pad-file/--no-pad-file",
    is_flag=True,
    default=True,
    show_default=True,
    help=(
        "Run the command against a temporary file padded with newlines. "
        "This is useful for matching line numbers from the output to "
        "the relevant location in the document. "
        "Use --no-pad-file for formatters - "
        "they generally need to look at the file without padding."
    ),
)
@click.option(
    "--pad-groups/--no-pad-groups",
    is_flag=True,
    default=True,
    show_default=True,
    help=(
        "Maintain line spacing between groups from the source file in the "
        "temporary file. "
        "This is useful for matching line numbers from the output to "
        "the relevant location in the document. "
        "Use --no-pad-groups for formatters - "
        "they generally need to look at the file without padding."
    ),
)
@click.argument(
    "document_paths",
    type=click.Path(exists=True, path_type=Path, dir_okay=True),
    nargs=-1,
    callback=_deduplicate,
)
@click.version_option(version=__version__)
@click.option(
    "--verbose",
    "-v",
    is_flag=True,
    default=False,
    help="Enable verbose output.",
)
@click.option(
    "--use-pty",
    "use_pty_option",
    is_flag=True,
    type=_UsePty,
    flag_value=_UsePty.YES,
    default=False,
    show_default="--detect-use-pty",
    help=(
        "Use a pseudo-terminal for running commands. "
        "This can be useful e.g. to get color output, but can also break "
        "in some environments. "
        "Not supported on Windows."
    ),
)
@click.option(
    "--no-use-pty",
    "use_pty_option",
    is_flag=True,
    type=_UsePty,
    flag_value=_UsePty.NO,
    default=False,
    show_default="--detect-use-pty",
    help=(
        "Do not use a pseudo-terminal for running commands. "
        "This is useful when ``doccmd`` detects that it is running in a "
        "TTY outside of Windows but the environment does not support PTYs."
    ),
)
@click.option(
    "--detect-use-pty",
    "use_pty_option",
    is_flag=True,
    type=_UsePty,
    flag_value=_UsePty.DETECT,
    default=True,
    show_default="True",
    help=(
        "Automatically determine whether to use a pseudo-terminal for running "
        "commands."
    ),
)
@click.option(
    "--rst-extension",
    "rst_suffixes",
    type=str,
    help=(
        "Treat files with this extension (suffix) as reStructuredText. "
        "Give this multiple times to look for multiple extensions. "
        "To avoid considering any files, "
        "including the default, "
        "as reStructuredText files, use `--rst-extension=.`."
    ),
    multiple=True,
    default=(".rst",),
    show_default=True,
    callback=_validate_file_extensions,
)
@click.option(
    "--myst-extension",
    "myst_suffixes",
    type=str,
    help=(
        "Treat files with this extension (suffix) as MyST. "
        "Give this multiple times to look for multiple extensions. "
        "To avoid considering any files, "
        "including the default, "
        "as MyST files, use `--myst-extension=.`."
    ),
    multiple=True,
    default=(".md",),
    show_default=True,
    callback=_validate_file_extensions,
)
@click.option(
    "--markdown-extension",
    "markdown_suffixes",
    type=str,
    help=(
        "Files with this extension (suffix) to treat as Markdown. "
        "Give this multiple times to look for multiple extensions. "
        "By default, `.md` is treated as MyST, not Markdown."
    ),
    multiple=True,
    show_default=True,
    callback=_validate_file_extensions,
)
@click.option(
    "--max-depth",
    type=click.IntRange(min=1),
    default=sys.maxsize,
    show_default=False,
    help="Maximum depth to search for files in directories.",
)
@click.option(
    "--exclude",
    "exclude_patterns",
    type=str,
    multiple=True,
    help=(
        "A glob-style pattern that matches file paths to ignore while "
        "recursively discovering files in directories. "
        "This option can be used multiple times. "
        "Use forward slashes on all platforms."
    ),
)
@click.option(
    "--fail-on-parse-error/--no-fail-on-parse-error",
    "fail_on_parse_error",
    default=False,
    show_default=True,
    type=bool,
    help=(
        "Whether to fail (with exit code 1) if a given file cannot be parsed."
    ),
)
@click.option(
    "--fail-on-group-write/--no-fail-on-group-write",
    "fail_on_group_write",
    default=True,
    show_default=True,
    type=bool,
    help=(
        "Whether to fail (with exit code 1) if a command (e.g. a formatter) "
        "tries to change code within a grouped code block. "
        "``doccmd`` does not support writing to grouped code blocks."
    ),
)
@beartype
def main(
    *,
    languages: Sequence[str],
    command: str,
    document_paths: Sequence[Path],
    temporary_file_extension: str | None,
    temporary_file_name_prefix: str | None,
    pad_file: bool,
    pad_groups: bool,
    verbose: bool,
    skip_markers: Sequence[str],
    group_markers: Sequence[str],
    use_pty_option: _UsePty,
    rst_suffixes: Sequence[str],
    myst_suffixes: Sequence[str],
    markdown_suffixes: Sequence[str],
    max_depth: int,
    exclude_patterns: Sequence[str],
    fail_on_parse_error: bool,
    fail_on_group_write: bool,
) -> None:
    """Run commands against code blocks in the given documentation files.

    This works with Markdown and reStructuredText files.
    """
    args = shlex.split(s=command)
    use_pty = use_pty_option.use_pty()

    suffix_groups: Mapping[MarkupLanguage, Sequence[str]] = {
        MyST: myst_suffixes,
        ReStructuredText: rst_suffixes,
        Markdown: markdown_suffixes,
    }

    _validate_file_suffix_overlaps(suffix_groups=suffix_groups)

    suffix_map = {
        value: key for key, values in suffix_groups.items() for value in values
    }

    given_files = [
        document_path
        for document_path in document_paths
        if document_path.is_file()
    ]

    given_files_unknown_suffix = [
        document_path
        for document_path in given_files
        if document_path.suffix not in suffix_map
    ]

    for given_file_unknown_suffix in given_files_unknown_suffix:
        message = f"Markup language not known for {given_file_unknown_suffix}."
        raise click.UsageError(message=message)

    file_paths = _get_file_paths(
        document_paths=document_paths,
        file_suffixes=[
            suffix
            for suffixes in suffix_groups.values()
            for suffix in suffixes
        ],
        max_depth=max_depth,
        exclude_patterns=exclude_patterns,
    )

    if verbose:
        _log_info(
            message="Using PTY for running commands."
            if use_pty
            else "Not using PTY for running commands."
        )

    for file_path in file_paths:
        for code_block_language in languages:
            markup_language = suffix_map[file_path.suffix]
            try:
                _run_args_against_document_blocks(
                    args=args,
                    document_path=file_path,
                    code_block_language=code_block_language,
                    pad_temporary_file=pad_file,
                    pad_groups=pad_groups,
                    verbose=verbose,
                    temporary_file_extension=temporary_file_extension,
                    temporary_file_name_prefix=temporary_file_name_prefix,
                    skip_markers=skip_markers,
                    group_markers=group_markers,
                    use_pty=use_pty,
                    markup_language=markup_language,
                )
            except _ParseError as exc:
                _log_error(message=str(object=exc))
                if fail_on_parse_error:
                    sys.exit(1)
            except _GroupModifiedError as exc:
                if fail_on_group_write:
                    _log_error(message=str(object=exc))
                    sys.exit(1)
<<<<<<< HEAD
                _log_warning(message=str(object=exc))
            except _EvaluateError as exc:
                if exc.reason:
                    message = (
                        f"Error running command '{exc.command_args[0]}': "
                        f"{exc.reason}"
                    )
                    _log_error(message=message)
                sys.exit(exc.exit_code)
=======
                _log_warning(message=str(object=exc))
>>>>>>> fe976945
<|MERGE_RESOLUTION|>--- conflicted
+++ resolved
@@ -1039,7 +1039,6 @@
                 if fail_on_group_write:
                     _log_error(message=str(object=exc))
                     sys.exit(1)
-<<<<<<< HEAD
                 _log_warning(message=str(object=exc))
             except _EvaluateError as exc:
                 if exc.reason:
@@ -1048,7 +1047,4 @@
                         f"{exc.reason}"
                     )
                     _log_error(message=message)
-                sys.exit(exc.exit_code)
-=======
-                _log_warning(message=str(object=exc))
->>>>>>> fe976945
+                sys.exit(exc.exit_code)