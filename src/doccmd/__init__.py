"""
CLI to run commands on the given files.
"""

import difflib
import platform
import shlex
import subprocess
import sys
import textwrap
from collections.abc import Callable, Iterable, Mapping, Sequence
from dataclasses import dataclass
from enum import Enum, auto, unique
from importlib.metadata import PackageNotFoundError, version
from pathlib import Path
from typing import TypeVar, overload

import charset_normalizer
import click
import cloup
from beartype import beartype
from pygments.lexers import get_all_lexers
from sybil import Sybil
from sybil.document import Document
from sybil.example import Example
from sybil.parsers.abstract.lexers import LexingException
from sybil_extras.evaluators.multi import MultiEvaluator
from sybil_extras.evaluators.shell_evaluator import ShellCommandEvaluator

from ._languages import (
    MARKDOWN,
    MYST,
    RESTRUCTUREDTEXT,
    MarkupLanguage,
)

try:
    __version__ = version(distribution_name=__name__)
except PackageNotFoundError:  # pragma: no cover
    # When pkg_resources and git tags are not available,
    # for example in a PyInstaller binary,
    # we write the file ``_setuptools_scm_version.py`` on ``pip install``.
    from ._setuptools_scm_version import __version__

T = TypeVar("T")


@beartype
class _LogCommandEvaluator:
    """
    Log a command before running it.
    """

    def __init__(
        self,
        *,
        args: Sequence[str | Path],
    ) -> None:
        """Initialize the evaluator.

        Args:
            args: The shell command to run.
        """
        self._args = args

    def __call__(self, example: Example) -> None:
        """
        Log the command before running it.
        """
        command_str = shlex.join(
            split_command=[str(object=item) for item in self._args],
        )
        running_command_message = (
            f"Running '{command_str}' on code block at "
            f"{example.path} line {example.line}"
        )
        _log_info(message=running_command_message)


@beartype
def _deduplicate(
    ctx: click.Context | None,
    param: click.Parameter | None,
    sequence: Sequence[T],
) -> Sequence[T]:
    """
    De-duplicate a sequence while keeping the order.
    """
    # We "use" the parameters to avoid vulture complaining.
    del ctx
    del param

    return tuple(dict.fromkeys(sequence).keys())


@overload
def _validate_file_extension(
    ctx: click.Context | None,
    param: click.Parameter | None,
    value: str,
) -> str: ...


@overload
def _validate_file_extension(
    ctx: click.Context | None,
    param: click.Parameter | None,
    value: None,
) -> None: ...


@beartype
def _validate_file_extension(
    ctx: click.Context | None,
    param: click.Parameter | None,
    value: str | None,
) -> str | None:
    """
    Validate that the input string starts with a dot.
    """
    if value is None:
        return value

    if not value.startswith("."):
        message = f"'{value}' does not start with a '.'."
        raise click.BadParameter(message=message, ctx=ctx, param=param)
    return value


@beartype
def _validate_given_files_have_known_suffixes(
    *,
    given_files: Iterable[Path],
    known_suffixes: Iterable[str],
) -> None:
    """
    Validate that the given files have known suffixes.
    """
    given_files_unknown_suffix = [
        document_path
        for document_path in given_files
        if document_path.suffix not in known_suffixes
    ]

    for given_file_unknown_suffix in given_files_unknown_suffix:
        message = f"Markup language not known for {given_file_unknown_suffix}."
        raise click.UsageError(message=message)


@beartype
def _validate_no_empty_string(
    ctx: click.Context | None,
    param: click.Parameter | None,
    value: str,
) -> str:
    """
    Validate that the input strings are not empty.
    """
    if not value:
        msg = "This value cannot be empty."
        raise click.BadParameter(message=msg, ctx=ctx, param=param)
    return value


_ClickCallback = Callable[[click.Context | None, click.Parameter | None, T], T]


@beartype
def _sequence_validator(
    validator: _ClickCallback[T],
) -> _ClickCallback[Sequence[T]]:
    """
    Wrap a single-value validator to apply it to a sequence of values.
    """

    def callback(
        ctx: click.Context | None,
        param: click.Parameter | None,
        value: Sequence[T],
    ) -> Sequence[T]:
        """
        Apply the validators to the value.
        """
        return_values: tuple[T, ...] = ()
        for item in value:
            returned_value = validator(ctx, param, item)
            return_values = (*return_values, returned_value)
        return return_values

    return callback


@beartype
def _click_multi_callback(
    callbacks: Sequence[_ClickCallback[T]],
) -> _ClickCallback[T]:
    """
    Create a Click-compatible callback that applies a sequence of callbacks to
    an option value.
    """

    def callback(
        ctx: click.Context | None,
        param: click.Parameter | None,
        value: T,
    ) -> T:
        """
        Apply the validators to the value.
        """
        for callback in callbacks:
            value = callback(ctx, param, value)
        return value

    return callback


_validate_file_extensions: _ClickCallback[Sequence[str]] = (
    _click_multi_callback(
        callbacks=[
            _deduplicate,
            _sequence_validator(validator=_validate_file_extension),
        ]
    )
)


@beartype
def _get_file_paths(
    *,
    document_paths: Sequence[Path],
    file_suffixes: Iterable[str],
    max_depth: int,
    exclude_patterns: Iterable[str],
) -> Sequence[Path]:
    """
    Get the file paths from the given document paths (files and directories).
    """
    file_paths: dict[Path, bool] = {}
    for path in document_paths:
        if path.is_file():
            file_paths[path] = True
        else:
            for file_suffix in file_suffixes:
                new_file_paths = (
                    path_part
                    for path_part in path.rglob(pattern=f"*{file_suffix}")
                    if len(path_part.relative_to(path).parts) <= max_depth
                )
                for new_file_path in new_file_paths:
                    if new_file_path.is_file() and not any(
                        new_file_path.match(path_pattern=pattern)
                        for pattern in exclude_patterns
                    ):
                        file_paths[new_file_path] = True
    return tuple(file_paths.keys())


@beartype
def _validate_file_suffix_overlaps(
    *,
    suffix_groups: Mapping[MarkupLanguage, Iterable[str]],
) -> None:
    """
    Validate that the given file suffixes do not overlap.
    """
    for markup_language, suffixes in suffix_groups.items():
        for other_markup_language, other_suffixes in suffix_groups.items():
            if markup_language is other_markup_language:
                continue
            overlapping_suffixes = {*suffixes} & {*other_suffixes}
            # Allow the dot to overlap, as it is a common way to specify
            # "no extensions".
            overlapping_suffixes_ignoring_dot = overlapping_suffixes - {"."}

            if overlapping_suffixes_ignoring_dot:
                message = (
                    f"Overlapping suffixes between {markup_language.name} and "
                    f"{other_markup_language.name}: "
                    f"{', '.join(sorted(overlapping_suffixes_ignoring_dot))}."
                )
                raise click.UsageError(message=message)


@unique
class _UsePty(Enum):
    """
    Choices for the use of a pseudo-terminal.
    """

    YES = auto()
    NO = auto()
    DETECT = auto()

    def __str__(self) -> str:  # pragma: no cover
        """String representation of the value.

        This is used by ``sphinx-click`` to render the default when used as a
        ``click.Choices`` choice.
        """
        return self.name.lower()

    def __repr__(self) -> str:  # pragma: no cover
        """String representation of the value.

        This is used by ``sphinx-click`` to render the option when used as a
        ``click.Choices`` choice.
        """
        return self.name.lower()

    def use_pty(self) -> bool:
        """
        Whether to use a pseudo-terminal.
        """
        if self is _UsePty.DETECT:
            return sys.stdout.isatty() and platform.system() != "Windows"
        return {
            _UsePty.YES: True,
            _UsePty.NO: False,
        }[self]


@beartype
def _log_info(message: str) -> None:
    """
    Log an info message.
    """
    styled_message = click.style(text=message, fg="green")
    click.echo(message=styled_message, err=True)


@beartype
def _log_warning(message: str) -> None:
    """
    Log an error message.
    """
    styled_message = click.style(text=message, fg="yellow")
    click.echo(message=styled_message, err=True)


@beartype
def _log_error(message: str) -> None:
    """
    Log an error message.
    """
    styled_message = click.style(text=message, fg="red")
    click.echo(message=styled_message, err=True)


@beartype
def _detect_newline(content_bytes: bytes) -> bytes | None:
    """
    Detect the newline character used in the content.
    """
    for newline in (b"\r\n", b"\n", b"\r"):
        if newline in content_bytes:
            return newline
    return None


@beartype
def _map_languages_to_suffix() -> dict[str, str]:
    """
    Map programming languages to their corresponding file extension.
    """
    language_extension_map: dict[str, str] = {}

    for lexer in get_all_lexers():
        language_name = lexer[0]
        file_extensions = lexer[2]
        if file_extensions:
            canonical_file_extension = file_extensions[0]
            if canonical_file_extension.startswith("*."):
                canonical_file_suffix = canonical_file_extension[1:]
                language_extension_map[language_name.lower()] = (
                    canonical_file_suffix
                )

    return language_extension_map


@beartype
def _get_group_directives(markers: Iterable[str]) -> Sequence[str]:
    """
    Group directives based on the provided markers.
    """
    directives: Sequence[str] = []

    for marker in markers:
        directive = rf"group doccmd[{marker}]"
        directives = [*directives, directive]
    return directives


@beartype
def _get_skip_directives(markers: Iterable[str]) -> Iterable[str]:
    """
    Skip directives based on the provided markers.
    """
    directives: Sequence[str] = []

    for marker in markers:
        directive = rf"skip doccmd[{marker}]"
        directives = [*directives, directive]
    return directives


@beartype
def _get_temporary_file_extension(
    language: str,
    given_file_extension: str | None,
) -> str:
    """
    Get the file suffix, either from input or based on the language.
    """
    if given_file_extension is None:
        language_to_suffix = _map_languages_to_suffix()
        given_file_extension = language_to_suffix.get(language.lower(), ".txt")

    return given_file_extension


@beartype
def _evaluate_document(
    *,
    document: Document,
    args: Sequence[str | Path],
) -> None:
    """Evaluate the document.

    Raises:
        _EvaluateError: An example in the document could not be evaluated.
    """
    try:
        for example in document.examples():
            example.evaluate()
    except ValueError as exc:
        raise _EvaluateError(
            command_args=args,
            reason=str(object=exc),
            exit_code=1,
        ) from exc
    except subprocess.CalledProcessError as exc:
        raise _EvaluateError(
            command_args=args,
            reason=None,
            exit_code=exc.returncode,
        ) from exc
    except OSError as exc:
        raise _EvaluateError(
            command_args=args,
            reason=str(object=exc),
            exit_code=exc.errno,
        ) from exc


@beartype
class _EvaluateError(Exception):
    """
    Error raised when an example could not be evaluated.
    """

    @beartype
    def __init__(
        self,
        command_args: Sequence[str | Path],
        reason: str | None,
        exit_code: int | None,
    ) -> None:
        """
        Initialize the error.
        """
        self.exit_code = exit_code
        self.reason = reason
        self.command_args = command_args
        super().__init__()


@beartype
class _GroupModifiedError(Exception):
    """
    Error raised when there was an attempt to modify a code block in a group.
    """

    def __init__(
        self,
        *,
        example: Example,
        modified_example_content: str,
    ) -> None:
        """
        Initialize the error.
        """
        self._example = example
        self._modified_example_content = modified_example_content

    def __str__(self) -> str:
        """
        Get the string representation of the error.
        """
        unified_diff = difflib.unified_diff(
            a=str(object=self._example.parsed).lstrip().splitlines(),
            b=self._modified_example_content.lstrip().splitlines(),
            fromfile="original",
            tofile="modified",
        )
        message = textwrap.dedent(
            text=f"""\
            Writing to a group is not supported.

            A command modified the contents of examples in the group ending on line {self._example.line} in {Path(self._example.path).as_posix()}.

            Diff:

            """,  # noqa: E501
        )

        message += "\n".join(unified_diff)
        return message


@dataclass
class _CollectedError:
    """
    Error collected during continue-on-error mode.
    """

    message: str
    exit_code: int


@beartype
def _raise_group_modified(
    *,
    example: Example,
    modified_example_content: str,
) -> None:
    """
    Raise an error when there was an attempt to modify a code block in a group.
    """
    raise _GroupModifiedError(
        example=example,
        modified_example_content=modified_example_content,
    )


@beartype
def _get_encoding(*, document_path: Path) -> str | None:
    """
    Get the encoding of the file.
    """
    content_bytes = document_path.read_bytes()
    charset_matches = charset_normalizer.from_bytes(sequences=content_bytes)
    best_match = charset_matches.best()
    if best_match is None:
        return None
    return best_match.encoding


@beartype
def _get_sybil(
    *,
    encoding: str,
    args: Sequence[str | Path],
    code_block_languages: Sequence[str],
    temporary_file_extension: str,
    temporary_file_name_prefix: str,
    pad_temporary_file: bool,
    pad_groups: bool,
    skip_directives: Iterable[str],
    group_directives: Iterable[str],
    use_pty: bool,
    markup_language: MarkupLanguage,
    log_command_evaluators: Sequence[_LogCommandEvaluator],
    newline: str | None,
    parse_sphinx_jinja2: bool,
) -> Sybil:
    """
    Get a Sybil for running commands on the given file.
    """
    tempfile_suffixes = (temporary_file_extension,)

    shell_command_evaluator = ShellCommandEvaluator(
        args=args,
        tempfile_suffixes=tempfile_suffixes,
        pad_file=pad_temporary_file,
        write_to_file=True,
        tempfile_name_prefix=temporary_file_name_prefix,
        newline=newline,
        use_pty=use_pty,
        encoding=encoding,
    )

    shell_command_group_evaluator = ShellCommandEvaluator(
        args=args,
        tempfile_suffixes=tempfile_suffixes,
        pad_file=pad_temporary_file,
        # We do not write to file for grouped code blocks.
        write_to_file=False,
        tempfile_name_prefix=temporary_file_name_prefix,
        newline=newline,
        use_pty=use_pty,
        encoding=encoding,
        on_modify=_raise_group_modified,
    )

    evaluator = MultiEvaluator(
        evaluators=[*log_command_evaluators, shell_command_evaluator],
    )
    group_evaluator = MultiEvaluator(
        evaluators=[*log_command_evaluators, shell_command_group_evaluator],
    )

    skip_parsers = [
        markup_language.skip_parser_cls(
            directive=skip_directive,
        )
        for skip_directive in skip_directives
    ]
    code_block_parsers = [
        markup_language.code_block_parser_cls(
            language=code_block_language,
            evaluator=evaluator,
        )
        for code_block_language in code_block_languages
    ]

    group_parsers = [
        markup_language.group_parser_cls(
            directive=group_directive,
            evaluator=group_evaluator,
            pad_groups=pad_groups,
        )
        for group_directive in group_directives
    ]

    sphinx_jinja2_parsers = (
        [
            markup_language.sphinx_jinja_parser_cls(
                evaluator=evaluator,
            )
        ]
        if markup_language.sphinx_jinja_parser_cls and parse_sphinx_jinja2
        else []
    )

    return Sybil(
        parsers=(
            *code_block_parsers,
            *sphinx_jinja2_parsers,
            *skip_parsers,
            *group_parsers,
        ),
        encoding=encoding,
    )


@cloup.command(name="doccmd")
@cloup.option_group(
    "Required options",
    cloup.option(
        "command",
        "-c",
        "--command",
        type=str,
        required=True,
        help="The command to run against code blocks.",
    ),
)
@cloup.option_group(
    "Code block selection",
    cloup.option(
        "languages",
        "-l",
        "--language",
        type=str,
        required=False,
        help=(
            "Run `command` against code blocks for this language. "
            "Give multiple times for multiple languages. "
            "If this is not given, no code blocks are run, unless "
            "`--sphinx-jinja2` is given."
        ),
        multiple=True,
        callback=_click_multi_callback(
            callbacks=[
                _deduplicate,
                _sequence_validator(validator=_validate_no_empty_string),
            ]
        ),
    ),
    cloup.option(
        "skip_markers",
        "--skip-marker",
        type=str,
        default=None,
        show_default=True,
        required=False,
        help=(
            """\
            The marker used to identify code blocks to be skipped.

            By default, code blocks which come just after a comment matching
            'skip doccmd[all]: next' are skipped (e.g. `.. skip doccmd[all]:
            next` in reStructuredText, `<!--- skip doccmd[all]: next -->` in
            Markdown, or `% skip doccmd[all]: next` in MyST).

            When using this option, those, and code blocks which come just
            after a comment including the given marker are ignored. For
            example, if the given marker is 'type-check', code blocks which
            come just after a comment matching 'skip doccmd[type-check]: next'
            are also skipped.

            To skip a code block for each of multiple markers, for example to
            skip a code block for the ``type-check`` and ``lint`` markers but
            not all markers, add multiple ``skip doccmd`` comments above the
            code block.
            """
        ),
        multiple=True,
        callback=_deduplicate,
    ),
    cloup.option(
        "group_markers",
        "--group-marker",
        type=str,
        default=None,
        show_default=True,
        required=False,
        help=(
            """\
            The marker used to identify code blocks to be grouped.

            By default, code blocks which come just between comments matching
            'group doccmd[all]: start' and 'group doccmd[all]: end' are
            grouped (e.g. `.. group doccmd[all]: start` in reStructuredText,
            `<!--- group doccmd[all]: start -->` in Markdown, or `% group
            doccmd[all]: start` in MyST).

            When using this option, those, and code blocks which are grouped
            by a comment including the given marker are ignored. For example,
            if the given marker is 'type-check', code blocks which come within
            comments matching 'group doccmd[type-check]: start' and
            'group doccmd[type-check]: end' are also skipped.

            Error messages for grouped code blocks may include lines which do
            not match the document, so code formatters will not work on them.
            """
        ),
        multiple=True,
        callback=_deduplicate,
    ),
    cloup.option(
        "--sphinx-jinja2/--no-sphinx-jinja2",
        "sphinx_jinja2",
        default=False,
        show_default=True,
        help=(
            "Whether to parse `sphinx-jinja2` blocks. "
            "This is useful for evaluating code blocks with Jinja2 "
            "templates used in Sphinx documentation. "
            "This is supported for MyST and reStructuredText files only."
        ),
    ),
)
@cloup.option_group(
    "Temporary file options",
    cloup.option(
        "temporary_file_extension",
        "--temporary-file-extension",
        type=str,
        required=False,
        help=(
            "The file extension to give to the temporary file made from the "
            "code block. By default, the file extension is inferred from the "
            "language, or it is '.txt' if the language is not recognized."
        ),
        callback=_validate_file_extension,
    ),
    cloup.option(
        "temporary_file_name_prefix",
        "--temporary-file-name-prefix",
        type=str,
        default="doccmd",
        show_default=True,
        required=True,
        help=(
            "The prefix to give to the temporary file made from the code "
            "block. This is useful for distinguishing files created by this "
            "tool from other files, e.g. for ignoring in linter "
            "configurations."
        ),
    ),
<<<<<<< HEAD
    cloup.option(
        "--pad-file/--no-pad-file",
        is_flag=True,
        default=True,
        show_default=True,
        help=(
            "Run the command against a temporary file padded with newlines. "
            "This is useful for matching line numbers from the output to "
            "the relevant location in the document. "
            "Use --no-pad-file for formatters - "
            "they generally need to look at the file without padding."
        ),
    ),
    cloup.option(
        "--pad-groups/--no-pad-groups",
        is_flag=True,
        default=True,
        show_default=True,
        help=(
            "Maintain line spacing between groups from the source file in the "
            "temporary file. "
            "This is useful for matching line numbers from the output to "
            "the relevant location in the document. "
            "Use --no-pad-groups for formatters - "
            "they generally need to look at the file without padding."
        ),
    ),
)
@cloup.option_group(
    "File discovery options",
    cloup.option(
        "--rst-extension",
        "rst_suffixes",
        type=str,
        help=(
            "Treat files with this extension (suffix) as reStructuredText. "
            "Give this multiple times to look for multiple extensions. "
            "To avoid considering any files, "
            "including the default, "
            "as reStructuredText files, use `--rst-extension=.`."
        ),
        multiple=True,
        default=(".rst",),
        show_default=True,
        callback=_validate_file_extensions,
=======
)
@click.argument(
    "document_paths",
    type=click.Path(exists=True, path_type=Path, dir_okay=True),
    nargs=-1,
    callback=_deduplicate,
)
@click.version_option(version=__version__)
@click.option(
    "--verbose",
    "-v",
    is_flag=True,
    default=False,
    help="Enable verbose output.",
)
@click.option(
    "--use-pty",
    "use_pty_option",
    type=click.Choice(choices=_UsePty, case_sensitive=False),
    default=_UsePty.DETECT,
    show_default=True,
    help=(
        "Whether to use a pseudo-terminal for running commands. "
        "Using a PTY can be useful for getting color output from commands, "
        "but can also break in some environments. "
        "\n\n"
        "'yes': Always use PTY (not supported on Windows). "
        "\n\n"
        "'no': Never use PTY - useful when doccmd detects that it is running "
        "in a TTY outside of Windows but the environment does not support "
        "PTYs. "
        "\n\n"
        "'detect': Automatically determine based on environment (default)."
>>>>>>> 962caa29
    ),
    cloup.option(
        "--myst-extension",
        "myst_suffixes",
        type=str,
        help=(
            "Treat files with this extension (suffix) as MyST. "
            "Give this multiple times to look for multiple extensions. "
            "To avoid considering any files, "
            "including the default, "
            "as MyST files, use `--myst-extension=.`."
        ),
        multiple=True,
        default=(".md",),
        show_default=True,
        callback=_validate_file_extensions,
    ),
    cloup.option(
        "--markdown-extension",
        "markdown_suffixes",
        type=str,
        help=(
            "Files with this extension (suffix) to treat as Markdown. "
            "Give this multiple times to look for multiple extensions. "
            "By default, `.md` is treated as MyST, not Markdown."
        ),
        multiple=True,
        show_default=True,
        callback=_validate_file_extensions,
    ),
    cloup.option(
        "--max-depth",
        type=click.IntRange(min=1),
        default=sys.maxsize,
        show_default=False,
        help="Maximum depth to search for files in directories.",
    ),
    cloup.option(
        "--exclude",
        "exclude_patterns",
        type=str,
        multiple=True,
        help=(
            "A glob-style pattern that matches file paths to ignore while "
            "recursively discovering files in directories. "
            "This option can be used multiple times. "
            "Use forward slashes on all platforms."
        ),
    ),
)
@cloup.option_group(
    "Execution options",
    cloup.option(
        "--use-pty",
        "use_pty_option",
        is_flag=True,
        type=_UsePty,
        flag_value=_UsePty.YES,
        default=_UsePty.DETECT,
        show_default="--detect-use-pty",
        help=(
            "Use a pseudo-terminal for running commands. "
            "This can be useful e.g. to get color output, but can also break "
            "in some environments. "
            "Not supported on Windows."
        ),
    ),
    cloup.option(
        "--no-use-pty",
        "use_pty_option",
        is_flag=True,
        type=_UsePty,
        flag_value=_UsePty.NO,
        default=_UsePty.DETECT,
        show_default="--detect-use-pty",
        help=(
            "Do not use a pseudo-terminal for running commands. "
            "This is useful when ``doccmd`` detects that it is running in a "
            "TTY outside of Windows but the environment does not support PTYs."
        ),
    ),
    cloup.option(
        "--detect-use-pty",
        "use_pty_option",
        is_flag=True,
        type=_UsePty,
        flag_value=_UsePty.DETECT,
        default=_UsePty.DETECT,
        show_default="True",
        help=(
            "Automatically determine whether to use a pseudo-terminal for "
            "running commands."
        ),
    ),
)
@cloup.option_group(
    "Error handling",
    cloup.option(
        "--fail-on-parse-error/--no-fail-on-parse-error",
        "fail_on_parse_error",
        default=False,
        show_default=True,
        type=bool,
        help=(
            "Whether to fail (with exit code 1) if a given file cannot be "
            "parsed."
        ),
    ),
    cloup.option(
        "--fail-on-group-write/--no-fail-on-group-write",
        "fail_on_group_write",
        default=True,
        show_default=True,
        type=bool,
        help=(
            "Whether to fail (with exit code 1) if a command (e.g. a "
            "formatter) tries to change code within a grouped code block. "
            "``doccmd`` does not support writing to grouped code blocks."
        ),
    ),
    cloup.option(
        "--continue-on-error/--no-continue-on-error",
        "continue_on_error",
        default=False,
        show_default=True,
        type=bool,
        help=(
            "Continue executing across all files even when errors occur. "
            "Collects and displays all errors found, then returns a non-zero "
            "exit code if any command invocation failed. "
            "Useful for seeing all linting errors in large projects."
        ),
    ),
)
@cloup.option_group(
    "Output options",
    cloup.option(
        "--verbose",
        "-v",
        is_flag=True,
        default=False,
        help="Enable verbose output.",
    ),
)
@click.argument(
    "document_paths",
    type=click.Path(exists=True, path_type=Path, dir_okay=True),
    nargs=-1,
    callback=_deduplicate,
)
@click.version_option(version=__version__)
@beartype
def main(
    *,
    languages: Sequence[str],
    command: str,
    document_paths: Sequence[Path],
    temporary_file_extension: str | None,
    temporary_file_name_prefix: str,
    pad_file: bool,
    pad_groups: bool,
    verbose: bool,
    skip_markers: Iterable[str],
    group_markers: Iterable[str],
    use_pty_option: _UsePty,
    rst_suffixes: Sequence[str],
    myst_suffixes: Sequence[str],
    markdown_suffixes: Sequence[str],
    max_depth: int,
    exclude_patterns: Sequence[str],
    fail_on_parse_error: bool,
    fail_on_group_write: bool,
    sphinx_jinja2: bool,
    continue_on_error: bool,
) -> None:
    """Run commands against code blocks in the given documentation files.

    This works with Markdown and reStructuredText files.
    """
    args = shlex.split(s=command)
    use_pty = use_pty_option.use_pty()

    suffix_groups: Mapping[MarkupLanguage, Sequence[str]] = {
        MYST: myst_suffixes,
        RESTRUCTUREDTEXT: rst_suffixes,
        MARKDOWN: markdown_suffixes,
    }

    _validate_file_suffix_overlaps(suffix_groups=suffix_groups)

    suffix_map = {
        value: key for key, values in suffix_groups.items() for value in values
    }

    _validate_given_files_have_known_suffixes(
        given_files=[
            document_path
            for document_path in document_paths
            if document_path.is_file()
        ],
        known_suffixes=suffix_map.keys(),
    )

    file_paths = _get_file_paths(
        document_paths=document_paths,
        file_suffixes=suffix_map.keys(),
        max_depth=max_depth,
        exclude_patterns=exclude_patterns,
    )

    log_command_evaluators = []
    if verbose:
        _log_info(
            message="Using PTY for running commands."
            if use_pty
            else "Not using PTY for running commands."
        )
        log_command_evaluators = [_LogCommandEvaluator(args=args)]

    skip_markers = {*skip_markers, "all"}
    skip_directives = _get_skip_directives(markers=skip_markers)

    group_markers = {*group_markers, "all"}
    group_directives = _get_group_directives(markers=group_markers)

    given_temporary_file_extension = temporary_file_extension

    collected_errors: list[_CollectedError] = []

    for file_path in file_paths:
        markup_language = suffix_map[file_path.suffix]
        encoding = _get_encoding(document_path=file_path)
        if encoding is None:
            could_not_determine_encoding_msg = (
                f"Could not determine encoding for {file_path}."
            )
            _log_error(message=could_not_determine_encoding_msg)
            if fail_on_parse_error:
                if continue_on_error:
                    collected_errors.append(
                        _CollectedError(
                            message=could_not_determine_encoding_msg,
                            exit_code=1,
                        )
                    )
                    continue
                sys.exit(1)
            continue

        content_bytes = file_path.read_bytes()
        newline_bytes = _detect_newline(content_bytes=content_bytes)
        newline = (
            newline_bytes.decode(encoding=encoding) if newline_bytes else None
        )
        sybils: Sequence[Sybil] = []
        for code_block_language in languages:
            temporary_file_extension = _get_temporary_file_extension(
                language=code_block_language,
                given_file_extension=given_temporary_file_extension,
            )
            sybil = _get_sybil(
                args=args,
                code_block_languages=[code_block_language],
                pad_temporary_file=pad_file,
                pad_groups=pad_groups,
                temporary_file_extension=temporary_file_extension,
                temporary_file_name_prefix=temporary_file_name_prefix,
                skip_directives=skip_directives,
                group_directives=group_directives,
                use_pty=use_pty,
                markup_language=markup_language,
                encoding=encoding,
                log_command_evaluators=log_command_evaluators,
                newline=newline,
                parse_sphinx_jinja2=False,
            )
            sybils = [*sybils, sybil]

        if sphinx_jinja2:
            temporary_file_extension = (
                given_temporary_file_extension or ".jinja"
            )
            sybil = _get_sybil(
                args=args,
                code_block_languages=[],
                pad_temporary_file=pad_file,
                pad_groups=pad_groups,
                temporary_file_extension=temporary_file_extension,
                temporary_file_name_prefix=temporary_file_name_prefix,
                skip_directives=skip_directives,
                group_directives=group_directives,
                use_pty=use_pty,
                markup_language=markup_language,
                encoding=encoding,
                log_command_evaluators=log_command_evaluators,
                newline=newline,
                parse_sphinx_jinja2=True,
            )
            sybils = [*sybils, sybil]

        for sybil in sybils:
            try:
                document = sybil.parse(path=file_path)
            except (LexingException, ValueError) as exc:
                message = f"Could not parse {file_path}: {exc}"
                _log_error(message=message)
                if fail_on_parse_error:
                    if continue_on_error:
                        collected_errors.append(
                            _CollectedError(message=message, exit_code=1)
                        )
                        continue
                    sys.exit(1)
                continue

            try:
                _evaluate_document(document=document, args=args)
            except _GroupModifiedError as exc:
                if fail_on_group_write:
                    error_message = str(object=exc)
                    _log_error(message=error_message)
                    if continue_on_error:
                        collected_errors.append(
                            _CollectedError(message=error_message, exit_code=1)
                        )
                        continue
                    sys.exit(1)
                _log_warning(message=str(object=exc))
            except _EvaluateError as exc:
                error_msg: str | None = None
                if exc.reason:
                    error_msg = (
                        f"Error running command '{exc.command_args[0]}': "
                        f"{exc.reason}"
                    )
                    _log_error(message=error_msg)

                if continue_on_error:
                    if error_msg:
                        collected_errors.append(
                            _CollectedError(
                                message=error_msg,
                                exit_code=exc.exit_code
                                if exc.exit_code
                                else 1,
                            )
                        )
                    else:
                        collected_errors.append(
                            _CollectedError(
                                message="Command failed",
                                exit_code=exc.exit_code
                                if exc.exit_code
                                else 1,
                            )
                        )
                else:
                    sys.exit(exc.exit_code)

    if collected_errors:
        max_exit_code = max(error.exit_code for error in collected_errors)
        sys.exit(max_exit_code)<|MERGE_RESOLUTION|>--- conflicted
+++ resolved
@@ -790,7 +790,6 @@
             "configurations."
         ),
     ),
-<<<<<<< HEAD
     cloup.option(
         "--pad-file/--no-pad-file",
         is_flag=True,
@@ -836,41 +835,6 @@
         default=(".rst",),
         show_default=True,
         callback=_validate_file_extensions,
-=======
-)
-@click.argument(
-    "document_paths",
-    type=click.Path(exists=True, path_type=Path, dir_okay=True),
-    nargs=-1,
-    callback=_deduplicate,
-)
-@click.version_option(version=__version__)
-@click.option(
-    "--verbose",
-    "-v",
-    is_flag=True,
-    default=False,
-    help="Enable verbose output.",
-)
-@click.option(
-    "--use-pty",
-    "use_pty_option",
-    type=click.Choice(choices=_UsePty, case_sensitive=False),
-    default=_UsePty.DETECT,
-    show_default=True,
-    help=(
-        "Whether to use a pseudo-terminal for running commands. "
-        "Using a PTY can be useful for getting color output from commands, "
-        "but can also break in some environments. "
-        "\n\n"
-        "'yes': Always use PTY (not supported on Windows). "
-        "\n\n"
-        "'no': Never use PTY - useful when doccmd detects that it is running "
-        "in a TTY outside of Windows but the environment does not support "
-        "PTYs. "
-        "\n\n"
-        "'detect': Automatically determine based on environment (default)."
->>>>>>> 962caa29
     ),
     cloup.option(
         "--myst-extension",
