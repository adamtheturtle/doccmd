"""
CLI to run commands on the given files.
"""

import difflib
import platform
import shlex
import subprocess
import sys
import textwrap
from collections.abc import Callable, Iterable, Mapping, Sequence
from enum import Enum, auto, unique
from importlib.metadata import PackageNotFoundError, version
from pathlib import Path
from typing import TypeVar, overload

import charset_normalizer
import click
from beartype import beartype
from pygments.lexers import get_all_lexers
from sybil import Sybil
from sybil.document import Document
from sybil.example import Example
from sybil.parsers.abstract.lexers import LexingException
from sybil_extras.evaluators.multi import MultiEvaluator
from sybil_extras.evaluators.shell_evaluator import ShellCommandEvaluator

from ._languages import (
    Markdown,
    MarkupLanguage,
    MyST,
    ReStructuredText,
)

try:
    __version__ = version(distribution_name=__name__)
except PackageNotFoundError:  # pragma: no cover
    # When pkg_resources and git tags are not available,
    # for example in a PyInstaller binary,
    # we write the file ``_setuptools_scm_version.py`` on ``pip install``.
    from ._setuptools_scm_version import __version__

T = TypeVar("T")


@beartype
class _LogCommandEvaluator:
    """
    Log a command before running it.
    """

    def __init__(
        self,
        *,
        args: Sequence[str | Path],
    ) -> None:
        """Initialize the evaluator.

        Args:
            args: The shell command to run.
        """
        self._args = args

    def __call__(self, example: Example) -> None:
        """
        Log the command before running it.
        """
        command_str = shlex.join(
            split_command=[str(object=item) for item in self._args],
        )
        running_command_message = (
            f"Running '{command_str}' on code block at "
            f"{example.path} line {example.line}"
        )
        _log_info(message=running_command_message)


@beartype
def _deduplicate(
    ctx: click.Context | None,
    param: click.Parameter | None,
    sequence: Sequence[T],
) -> Sequence[T]:
    """
    De-duplicate a sequence while keeping the order.
    """
    # We "use" the parameters to avoid vulture complaining.
    del ctx
    del param

    return tuple(dict.fromkeys(sequence).keys())


@overload
def _validate_file_extension(
    ctx: click.Context | None,
    param: click.Parameter | None,
    value: str,
) -> str: ...


@overload
def _validate_file_extension(
    ctx: click.Context | None,
    param: click.Parameter | None,
    value: None,
) -> None: ...


@beartype
def _validate_file_extension(
    ctx: click.Context | None,
    param: click.Parameter | None,
    value: str | None,
) -> str | None:
    """
    Validate that the input string starts with a dot.
    """
    if value is None:
        return value

    if not value.startswith("."):
        message = f"'{value}' does not start with a '.'."
        raise click.BadParameter(message=message, ctx=ctx, param=param)
    return value


@beartype
def _validate_given_files_have_known_suffixes(
    *,
    given_files: Iterable[Path],
    known_suffixes: Iterable[str],
) -> None:
    """
    Validate that the given files have known suffixes.
    """
    given_files_unknown_suffix = [
        document_path
        for document_path in given_files
        if document_path.suffix not in known_suffixes
    ]

    for given_file_unknown_suffix in given_files_unknown_suffix:
        message = f"Markup language not known for {given_file_unknown_suffix}."
        raise click.UsageError(message=message)


@beartype
def _validate_no_empty_string(
    ctx: click.Context | None,
    param: click.Parameter | None,
    value: str,
) -> str:
    """
    Validate that the input strings are not empty.
    """
    if not value:
        msg = "This value cannot be empty."
        raise click.BadParameter(message=msg, ctx=ctx, param=param)
    return value


_ClickCallback = Callable[[click.Context | None, click.Parameter | None, T], T]


@beartype
def _sequence_validator(
    validator: _ClickCallback[T],
) -> _ClickCallback[Sequence[T]]:
    """
    Wrap a single-value validator to apply it to a sequence of values.
    """

    def callback(
        ctx: click.Context | None,
        param: click.Parameter | None,
        value: Sequence[T],
    ) -> Sequence[T]:
        """
        Apply the validators to the value.
        """
        return_values: tuple[T, ...] = ()
        for item in value:
            returned_value = validator(ctx, param, item)
            return_values = (*return_values, returned_value)
        return return_values

    return callback


@beartype
def _click_multi_callback(
    callbacks: Sequence[_ClickCallback[T]],
) -> _ClickCallback[T]:
    """
    Create a Click-compatible callback that applies a sequence of callbacks to
    an option value.
    """

    def callback(
        ctx: click.Context | None,
        param: click.Parameter | None,
        value: T,
    ) -> T:
        """
        Apply the validators to the value.
        """
        for callback in callbacks:
            value = callback(ctx, param, value)
        return value

    return callback


_validate_file_extensions: _ClickCallback[Sequence[str]] = (
    _click_multi_callback(
        callbacks=[
            _deduplicate,
            _sequence_validator(validator=_validate_file_extension),
        ]
    )
)


@beartype
def _get_file_paths(
    *,
    document_paths: Sequence[Path],
    file_suffixes: Iterable[str],
    max_depth: int,
    exclude_patterns: Iterable[str],
) -> Sequence[Path]:
    """
    Get the file paths from the given document paths (files and directories).
    """
    file_paths: dict[Path, bool] = {}
    for path in document_paths:
        if path.is_file():
            file_paths[path] = True
        else:
            for file_suffix in file_suffixes:
                new_file_paths = (
                    path_part
                    for path_part in path.rglob(pattern=f"*{file_suffix}")
                    if len(path_part.relative_to(path).parts) <= max_depth
                )
                for new_file_path in new_file_paths:
                    if new_file_path.is_file() and not any(
                        new_file_path.match(path_pattern=pattern)
                        for pattern in exclude_patterns
                    ):
                        file_paths[new_file_path] = True
    return tuple(file_paths.keys())


@beartype
def _validate_file_suffix_overlaps(
    *,
    suffix_groups: Mapping[MarkupLanguage, Iterable[str]],
) -> None:
    """
    Validate that the given file suffixes do not overlap.
    """
    for markup_language, suffixes in suffix_groups.items():
        for other_markup_language, other_suffixes in suffix_groups.items():
            if markup_language is other_markup_language:
                continue
            overlapping_suffixes = {*suffixes} & {*other_suffixes}
            # Allow the dot to overlap, as it is a common way to specify
            # "no extensions".
            overlapping_suffixes_ignoring_dot = overlapping_suffixes - {"."}

            if overlapping_suffixes_ignoring_dot:
                message = (
                    f"Overlapping suffixes between {markup_language.name} and "
                    f"{other_markup_language.name}: "
                    f"{', '.join(sorted(overlapping_suffixes_ignoring_dot))}."
                )
                raise click.UsageError(message=message)


@unique
class _UsePty(Enum):
    """
    Choices for the use of a pseudo-terminal.
    """

    YES = auto()
    NO = auto()
    DETECT = auto()

    def use_pty(self) -> bool:
        """
        Whether to use a pseudo-terminal.
        """
        if self is _UsePty.DETECT:
            return sys.stdout.isatty() and platform.system() != "Windows"
        return self is _UsePty.YES


@beartype
def _log_info(message: str) -> None:
    """
    Log an info message.
    """
    styled_message = click.style(text=message, fg="green")
    click.echo(message=styled_message, err=True)


@beartype
def _log_warning(message: str) -> None:
    """
    Log an error message.
    """
    styled_message = click.style(text=message, fg="yellow")
    click.echo(message=styled_message, err=True)


@beartype
def _log_error(message: str) -> None:
    """
    Log an error message.
    """
    styled_message = click.style(text=message, fg="red")
    click.echo(message=styled_message, err=True)


@beartype
def _detect_newline(content_bytes: bytes) -> bytes | None:
    """
    Detect the newline character used in the content.
    """
    for newline in (b"\r\n", b"\n", b"\r"):
        if newline in content_bytes:
            return newline
    return None


@beartype
def _map_languages_to_suffix() -> dict[str, str]:
    """
    Map programming languages to their corresponding file extension.
    """
    language_extension_map: dict[str, str] = {}

    for lexer in get_all_lexers():
        language_name = lexer[0]
        file_extensions = lexer[2]
        if file_extensions:
            canonical_file_extension = file_extensions[0]
            if canonical_file_extension.startswith("*."):
                canonical_file_suffix = canonical_file_extension[1:]
                language_extension_map[language_name.lower()] = (
                    canonical_file_suffix
                )

    return language_extension_map


@beartype
def _get_group_directives(markers: Iterable[str]) -> Sequence[str]:
    """
    Group directives based on the provided markers.
    """
    directives: Sequence[str] = []

    for marker in markers:
        directive = rf"group doccmd[{marker}]"
        directives = [*directives, directive]
    return directives


@beartype
def _get_skip_directives(markers: Iterable[str]) -> Iterable[str]:
    """
    Skip directives based on the provided markers.
    """
    directives: Sequence[str] = []

    for marker in markers:
        directive = rf"skip doccmd[{marker}]"
        directives = [*directives, directive]
    return directives


@beartype
def _get_temporary_file_extension(
    language: str,
    given_file_extension: str | None,
) -> str:
    """
    Get the file suffix, either from input or based on the language.
    """
    if given_file_extension is None:
        language_to_suffix = _map_languages_to_suffix()
        given_file_extension = language_to_suffix.get(language.lower(), ".txt")

    return given_file_extension


@beartype
def _evaluate_document(
    *,
    document: Document,
    args: Sequence[str | Path],
) -> None:
    """Evaluate the document.

    Raises:
        _EvaluateError: An example in the document could not be evaluated.
    """
    try:
        for example in document.examples():
            example.evaluate()
    except ValueError as exc:
        raise _EvaluateError(
            command_args=args,
            reason=str(object=exc),
            exit_code=1,
        ) from exc
    except subprocess.CalledProcessError as exc:
        raise _EvaluateError(
            command_args=args,
            reason=None,
            exit_code=exc.returncode,
        ) from exc
    except OSError as exc:
        raise _EvaluateError(
            command_args=args,
            reason=str(object=exc),
            exit_code=exc.errno,
        ) from exc


@beartype
class _EvaluateError(Exception):
    """
    Error raised when an example could not be evaluated.
    """

    @beartype
    def __init__(
        self,
        command_args: Sequence[str | Path],
        reason: str | None,
        exit_code: int | None,
    ) -> None:
        """
        Initialize the error.
        """
        self.exit_code = exit_code
        self.reason = reason
        self.command_args = command_args
        super().__init__()


@beartype
class _GroupModifiedError(Exception):
    """
    Error raised when there was an attempt to modify a code block in a group.
    """

    def __init__(
        self,
        *,
        example: Example,
        modified_example_content: str,
    ) -> None:
        """
        Initialize the error.
        """
        self._example = example
        self._modified_example_content = modified_example_content

    def __str__(self) -> str:
        """
        Get the string representation of the error.
        """
        unified_diff = difflib.unified_diff(
            a=str(object=self._example.parsed).lstrip().splitlines(),
            b=self._modified_example_content.lstrip().splitlines(),
            fromfile="original",
            tofile="modified",
        )
        message = textwrap.dedent(
            text=f"""\
            Writing to a group is not supported.

            A command modified the contents of examples in the group ending on line {self._example.line} in {Path(self._example.path).as_posix()}.

            Diff:

            """,  # noqa: E501
        )

        message += "\n".join(unified_diff)
        return message


@beartype
def _raise_group_modified(
    *,
    example: Example,
    modified_example_content: str,
) -> None:
    """
    Raise an error when there was an attempt to modify a code block in a group.
    """
    raise _GroupModifiedError(
        example=example,
        modified_example_content=modified_example_content,
    )


@beartype
def _get_encoding(*, document_path: Path) -> str | None:
    """
    Get the encoding of the file.
    """
    content_bytes = document_path.read_bytes()
    charset_matches = charset_normalizer.from_bytes(sequences=content_bytes)
    best_match = charset_matches.best()
    if best_match is None:
        return None
    return best_match.encoding


@beartype
def _get_sybil(
    *,
    encoding: str,
    args: Sequence[str | Path],
<<<<<<< HEAD
    code_block_languages: Sequence[str],
    temporary_file_extension: str,
=======
    code_block_language: str,
    temporary_file_extension: str | None,
>>>>>>> e0bee54d
    temporary_file_name_prefix: str,
    pad_temporary_file: bool,
    pad_groups: bool,
    skip_directives: Iterable[str],
    group_directives: Iterable[str],
    use_pty: bool,
    markup_language: MarkupLanguage,
    log_command_evaluators: Sequence[_LogCommandEvaluator],
    newline: str | None,
<<<<<<< HEAD
    parse_sphinx_jinja2: bool,
=======
>>>>>>> e0bee54d
) -> Sybil:
    """
    Get a Sybil for running commands on the given file.
    """
<<<<<<< HEAD
=======
    temporary_file_extension = _get_temporary_file_extension(
        language=code_block_language,
        given_file_extension=temporary_file_extension,
    )

>>>>>>> e0bee54d
    tempfile_suffixes = (temporary_file_extension,)

    shell_command_evaluator = ShellCommandEvaluator(
        args=args,
        tempfile_suffixes=tempfile_suffixes,
        pad_file=pad_temporary_file,
        write_to_file=True,
        tempfile_name_prefix=temporary_file_name_prefix,
        newline=newline,
        use_pty=use_pty,
        encoding=encoding,
    )

    shell_command_group_evaluator = ShellCommandEvaluator(
        args=args,
        tempfile_suffixes=tempfile_suffixes,
        pad_file=pad_temporary_file,
        # We do not write to file for grouped code blocks.
        write_to_file=False,
        tempfile_name_prefix=temporary_file_name_prefix,
        newline=newline,
        use_pty=use_pty,
        encoding=encoding,
        on_modify=_raise_group_modified,
    )

    evaluator = MultiEvaluator(
        evaluators=[*log_command_evaluators, shell_command_evaluator],
    )
    group_evaluator = MultiEvaluator(
        evaluators=[*log_command_evaluators, shell_command_group_evaluator],
    )

    skip_parsers = [
        markup_language.skip_parser_cls(
            directive=skip_directive,
        )
        for skip_directive in skip_directives
    ]
    code_block_parsers = [
        markup_language.code_block_parser_cls(
            language=code_block_language,
            evaluator=evaluator,
        )
        for code_block_language in code_block_languages
    ]

    group_parsers = [
        markup_language.group_parser_cls(
            directive=group_directive,
            evaluator=group_evaluator,
            pad_groups=pad_groups,
        )
        for group_directive in group_directives
    ]

    sphinx_jinja2_parsers = (
        [
            markup_language.sphinx_jinja_parser_cls(
                evaluator=evaluator,
            )
        ]
        if markup_language.sphinx_jinja_parser_cls and parse_sphinx_jinja2
        else []
    )

    return Sybil(
        parsers=(
            *code_block_parsers,
            *sphinx_jinja2_parsers,
            *skip_parsers,
            *group_parsers,
        ),
        encoding=encoding,
    )


@click.command(name="doccmd")
@click.option(
    "languages",
    "-l",
    "--language",
    type=str,
    required=False,
    help=(
        "Run `command` against code blocks for this language. "
        "Give multiple times for multiple languages. "
        "If this is not given, no code blocks are run, unless "
        "`--sphinx-jinja2` is given."
    ),
    multiple=True,
    callback=_click_multi_callback(
        callbacks=[
            _deduplicate,
            _sequence_validator(validator=_validate_no_empty_string),
        ]
    ),
)
@click.option("command", "-c", "--command", type=str, required=True)
@click.option(
    "temporary_file_extension",
    "--temporary-file-extension",
    type=str,
    required=False,
    help=(
        "The file extension to give to the temporary file made from the code "
        "block. By default, the file extension is inferred from the language, "
        "or it is '.txt' if the language is not recognized."
    ),
    callback=_validate_file_extension,
)
@click.option(
    "temporary_file_name_prefix",
    "--temporary-file-name-prefix",
    type=str,
    default="doccmd",
    show_default=True,
    required=True,
    help=(
        "The prefix to give to the temporary file made from the code block. "
        "This is useful for distinguishing files created by this tool "
        "from other files, e.g. for ignoring in linter configurations."
    ),
)
@click.option(
    "skip_markers",
    "--skip-marker",
    type=str,
    default=None,
    show_default=True,
    required=False,
    help=(
        """\
        The marker used to identify code blocks to be skipped.

        By default, code blocks which come just after a comment matching 'skip
        doccmd[all]: next' are skipped (e.g. `.. skip doccmd[all]: next` in
        reStructuredText, `<!--- skip doccmd[all]: next -->` in Markdown, or
        `% skip doccmd[all]: next` in MyST).

        When using this option, those, and code blocks which come just after a
        comment including the given marker are ignored. For example, if the
        given marker is 'type-check', code blocks which come just after a
        comment matching 'skip doccmd[type-check]: next' are also skipped.

        To skip a code block for each of multiple markers, for example to skip
        a code block for the ``type-check`` and ``lint`` markers but not all
        markers, add multiple ``skip doccmd`` comments above the code block.
        """
    ),
    multiple=True,
    callback=_deduplicate,
)
@click.option(
    "group_markers",
    "--group-marker",
    type=str,
    default=None,
    show_default=True,
    required=False,
    help=(
        """\
        The marker used to identify code blocks to be grouped.

        By default, code blocks which come just between comments matching
        'group doccmd[all]: start' and 'group doccmd[all]: end' are grouped
        (e.g. `.. group doccmd[all]: start` in reStructuredText, `<!--- group
        doccmd[all]: start -->` in Markdown, or `% group doccmd[all]: start` in
        MyST).

        When using this option, those, and code blocks which are grouped by
        a comment including the given marker are ignored. For example, if the
        given marker is 'type-check', code blocks which come within comments
        matching 'group doccmd[type-check]: start' and
        'group doccmd[type-check]: end' are also skipped.

        Error messages for grouped code blocks may include lines which do not
        match the document, so code formatters will not work on them.
        """
    ),
    multiple=True,
    callback=_deduplicate,
)
@click.option(
    "--pad-file/--no-pad-file",
    is_flag=True,
    default=True,
    show_default=True,
    help=(
        "Run the command against a temporary file padded with newlines. "
        "This is useful for matching line numbers from the output to "
        "the relevant location in the document. "
        "Use --no-pad-file for formatters - "
        "they generally need to look at the file without padding."
    ),
)
@click.option(
    "--pad-groups/--no-pad-groups",
    is_flag=True,
    default=True,
    show_default=True,
    help=(
        "Maintain line spacing between groups from the source file in the "
        "temporary file. "
        "This is useful for matching line numbers from the output to "
        "the relevant location in the document. "
        "Use --no-pad-groups for formatters - "
        "they generally need to look at the file without padding."
    ),
)
@click.argument(
    "document_paths",
    type=click.Path(exists=True, path_type=Path, dir_okay=True),
    nargs=-1,
    callback=_deduplicate,
)
@click.version_option(version=__version__)
@click.option(
    "--verbose",
    "-v",
    is_flag=True,
    default=False,
    help="Enable verbose output.",
)
@click.option(
    "--use-pty",
    "use_pty_option",
    is_flag=True,
    type=_UsePty,
    flag_value=_UsePty.YES,
    default=False,
    show_default="--detect-use-pty",
    help=(
        "Use a pseudo-terminal for running commands. "
        "This can be useful e.g. to get color output, but can also break "
        "in some environments. "
        "Not supported on Windows."
    ),
)
@click.option(
    "--no-use-pty",
    "use_pty_option",
    is_flag=True,
    type=_UsePty,
    flag_value=_UsePty.NO,
    default=False,
    show_default="--detect-use-pty",
    help=(
        "Do not use a pseudo-terminal for running commands. "
        "This is useful when ``doccmd`` detects that it is running in a "
        "TTY outside of Windows but the environment does not support PTYs."
    ),
)
@click.option(
    "--detect-use-pty",
    "use_pty_option",
    is_flag=True,
    type=_UsePty,
    flag_value=_UsePty.DETECT,
    default=True,
    show_default="True",
    help=(
        "Automatically determine whether to use a pseudo-terminal for running "
        "commands."
    ),
)
@click.option(
    "--rst-extension",
    "rst_suffixes",
    type=str,
    help=(
        "Treat files with this extension (suffix) as reStructuredText. "
        "Give this multiple times to look for multiple extensions. "
        "To avoid considering any files, "
        "including the default, "
        "as reStructuredText files, use `--rst-extension=.`."
    ),
    multiple=True,
    default=(".rst",),
    show_default=True,
    callback=_validate_file_extensions,
)
@click.option(
    "--myst-extension",
    "myst_suffixes",
    type=str,
    help=(
        "Treat files with this extension (suffix) as MyST. "
        "Give this multiple times to look for multiple extensions. "
        "To avoid considering any files, "
        "including the default, "
        "as MyST files, use `--myst-extension=.`."
    ),
    multiple=True,
    default=(".md",),
    show_default=True,
    callback=_validate_file_extensions,
)
@click.option(
    "--markdown-extension",
    "markdown_suffixes",
    type=str,
    help=(
        "Files with this extension (suffix) to treat as Markdown. "
        "Give this multiple times to look for multiple extensions. "
        "By default, `.md` is treated as MyST, not Markdown."
    ),
    multiple=True,
    show_default=True,
    callback=_validate_file_extensions,
)
@click.option(
    "--max-depth",
    type=click.IntRange(min=1),
    default=sys.maxsize,
    show_default=False,
    help="Maximum depth to search for files in directories.",
)
@click.option(
    "--exclude",
    "exclude_patterns",
    type=str,
    multiple=True,
    help=(
        "A glob-style pattern that matches file paths to ignore while "
        "recursively discovering files in directories. "
        "This option can be used multiple times. "
        "Use forward slashes on all platforms."
    ),
)
@click.option(
    "--fail-on-parse-error/--no-fail-on-parse-error",
    "fail_on_parse_error",
    default=False,
    show_default=True,
    type=bool,
    help=(
        "Whether to fail (with exit code 1) if a given file cannot be parsed."
    ),
)
@click.option(
    "--fail-on-group-write/--no-fail-on-group-write",
    "fail_on_group_write",
    default=True,
    show_default=True,
    type=bool,
    help=(
        "Whether to fail (with exit code 1) if a command (e.g. a formatter) "
        "tries to change code within a grouped code block. "
        "``doccmd`` does not support writing to grouped code blocks."
    ),
)
@click.option(
    "--sphinx-jinja2/--no-sphinx-jinja2",
    "sphinx_jinja2",
    default=False,
    show_default=True,
    help=(
        "Whether to parse sphinx-jinja2 blocks. "
        "This is useful for evaluating code blocks with Jinja2 "
        "templates used in Sphinx documentation. "
        "This is supported for MyST and reStructuredText files only."
    ),
)
@beartype
def main(
    *,
    languages: Sequence[str],
    command: str,
    document_paths: Sequence[Path],
    temporary_file_extension: str | None,
    temporary_file_name_prefix: str,
    pad_file: bool,
    pad_groups: bool,
    verbose: bool,
    skip_markers: Iterable[str],
    group_markers: Iterable[str],
    use_pty_option: _UsePty,
    rst_suffixes: Sequence[str],
    myst_suffixes: Sequence[str],
    markdown_suffixes: Sequence[str],
    max_depth: int,
    exclude_patterns: Sequence[str],
    fail_on_parse_error: bool,
    fail_on_group_write: bool,
    sphinx_jinja2: bool,
) -> None:
    """Run commands against code blocks in the given documentation files.

    This works with Markdown and reStructuredText files.
    """
    args = shlex.split(s=command)
    use_pty = use_pty_option.use_pty()

    suffix_groups: Mapping[MarkupLanguage, Sequence[str]] = {
        MyST: myst_suffixes,
        ReStructuredText: rst_suffixes,
        Markdown: markdown_suffixes,
    }

    _validate_file_suffix_overlaps(suffix_groups=suffix_groups)

    suffix_map = {
        value: key for key, values in suffix_groups.items() for value in values
    }

    _validate_given_files_have_known_suffixes(
        given_files=[
            document_path
            for document_path in document_paths
            if document_path.is_file()
        ],
        known_suffixes=suffix_map.keys(),
    )

    file_paths = _get_file_paths(
        document_paths=document_paths,
        file_suffixes=suffix_map.keys(),
        max_depth=max_depth,
        exclude_patterns=exclude_patterns,
    )

    log_command_evaluators = []
    if verbose:
        _log_info(
            message="Using PTY for running commands."
            if use_pty
            else "Not using PTY for running commands."
        )
        log_command_evaluators = [_LogCommandEvaluator(args=args)]

    skip_markers = {*skip_markers, "all"}
    skip_directives = _get_skip_directives(markers=skip_markers)

    group_markers = {*group_markers, "all"}
    group_directives = _get_group_directives(markers=group_markers)

    for file_path in file_paths:
        markup_language = suffix_map[file_path.suffix]
        encoding = _get_encoding(document_path=file_path)
        if encoding is None:
            _log_error(
                message=f"Could not determine encoding for {file_path}."
            )
            if fail_on_parse_error:
                sys.exit(1)
            continue

        content_bytes = file_path.read_bytes()
        newline_bytes = _detect_newline(content_bytes=content_bytes)
        newline = (
            newline_bytes.decode(encoding=encoding) if newline_bytes else None
        )
<<<<<<< HEAD

        sybils: Sequence[Sybil] = []
=======
>>>>>>> e0bee54d
        for code_block_language in languages:
            temporary_file_extension = _get_temporary_file_extension(
                language=code_block_language,
                given_file_extension=temporary_file_extension,
            )
            sybil = _get_sybil(
                args=args,
<<<<<<< HEAD
                code_block_languages=[code_block_language],
=======
                code_block_language=code_block_language,
>>>>>>> e0bee54d
                pad_temporary_file=pad_file,
                pad_groups=pad_groups,
                temporary_file_extension=temporary_file_extension,
                temporary_file_name_prefix=temporary_file_name_prefix or "",
                skip_directives=skip_directives,
                group_directives=group_directives,
                use_pty=use_pty,
                markup_language=markup_language,
                encoding=encoding,
                log_command_evaluators=log_command_evaluators,
                newline=newline,
                parse_sphinx_jinja2=False,
            )
            sybils = [*sybils, sybil]

        if sphinx_jinja2:
            sybil = _get_sybil(
                args=args,
                code_block_languages=[],
                pad_temporary_file=pad_file,
                pad_groups=pad_groups,
                temporary_file_extension=".jinja",
                temporary_file_name_prefix=temporary_file_name_prefix or "",
                skip_directives=skip_directives,
                group_directives=group_directives,
                use_pty=use_pty,
                markup_language=markup_language,
                encoding=encoding,
                log_command_evaluators=log_command_evaluators,
                newline=newline,
<<<<<<< HEAD
                parse_sphinx_jinja2=True,
=======
>>>>>>> e0bee54d
            )
            sybils = [*sybils, sybil]

        for sybil in sybils:
            try:
                document = sybil.parse(path=file_path)
            except (LexingException, ValueError) as exc:
                message = f"Could not parse {file_path}: {exc}"
                _log_error(message=message)
                if fail_on_parse_error:
                    sys.exit(1)
                continue

            try:
                _evaluate_document(document=document, args=args)
            except _GroupModifiedError as exc:
                if fail_on_group_write:
                    _log_error(message=str(object=exc))
                    sys.exit(1)
                _log_warning(message=str(object=exc))
            except _EvaluateError as exc:
                if exc.reason:
                    message = (
                        f"Error running command '{exc.command_args[0]}': "
                        f"{exc.reason}"
                    )
                    _log_error(message=message)
                sys.exit(exc.exit_code)<|MERGE_RESOLUTION|>--- conflicted
+++ resolved
@@ -530,13 +530,8 @@
     *,
     encoding: str,
     args: Sequence[str | Path],
-<<<<<<< HEAD
     code_block_languages: Sequence[str],
     temporary_file_extension: str,
-=======
-    code_block_language: str,
-    temporary_file_extension: str | None,
->>>>>>> e0bee54d
     temporary_file_name_prefix: str,
     pad_temporary_file: bool,
     pad_groups: bool,
@@ -546,22 +541,11 @@
     markup_language: MarkupLanguage,
     log_command_evaluators: Sequence[_LogCommandEvaluator],
     newline: str | None,
-<<<<<<< HEAD
     parse_sphinx_jinja2: bool,
-=======
->>>>>>> e0bee54d
 ) -> Sybil:
     """
     Get a Sybil for running commands on the given file.
     """
-<<<<<<< HEAD
-=======
-    temporary_file_extension = _get_temporary_file_extension(
-        language=code_block_language,
-        given_file_extension=temporary_file_extension,
-    )
-
->>>>>>> e0bee54d
     tempfile_suffixes = (temporary_file_extension,)
 
     shell_command_evaluator = ShellCommandEvaluator(
@@ -1015,11 +999,7 @@
         newline = (
             newline_bytes.decode(encoding=encoding) if newline_bytes else None
         )
-<<<<<<< HEAD
-
         sybils: Sequence[Sybil] = []
-=======
->>>>>>> e0bee54d
         for code_block_language in languages:
             temporary_file_extension = _get_temporary_file_extension(
                 language=code_block_language,
@@ -1027,11 +1007,7 @@
             )
             sybil = _get_sybil(
                 args=args,
-<<<<<<< HEAD
                 code_block_languages=[code_block_language],
-=======
-                code_block_language=code_block_language,
->>>>>>> e0bee54d
                 pad_temporary_file=pad_file,
                 pad_groups=pad_groups,
                 temporary_file_extension=temporary_file_extension,
@@ -1062,10 +1038,7 @@
                 encoding=encoding,
                 log_command_evaluators=log_command_evaluators,
                 newline=newline,
-<<<<<<< HEAD
                 parse_sphinx_jinja2=True,
-=======
->>>>>>> e0bee54d
             )
             sybils = [*sybils, sybil]
 
