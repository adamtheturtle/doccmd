--- conflicted
+++ resolved
@@ -1031,23 +1031,13 @@
         except _GroupModifiedError as exc:
             if fail_on_group_write:
                 _log_error(message=str(object=exc))
-<<<<<<< HEAD
-                if fail_on_parse_error:
-                    sys.exit(1)
-            except _GroupModifiedError as exc:
-                if fail_on_group_write:
-                    _log_error(message=str(object=exc))
-                    sys.exit(1)
-                _log_warning(message=str(object=exc))
-            except _EvaluateError as exc:
-                if exc.reason:
-                    message = (
-                        f"Error running command '{exc.command_args[0]}': "
-                        f"{exc.reason}"
-                    )
-                    _log_error(message=message)
-                sys.exit(exc.exit_code)
-=======
                 sys.exit(1)
             _log_warning(message=str(object=exc))
->>>>>>> f8b32df7
+        except _EvaluateError as exc:
+            if exc.reason:
+                message = (
+                    f"Error running command '{exc.command_args[0]}': "
+                    f"{exc.reason}"
+                )
+                _log_error(message=message)
+            sys.exit(exc.exit_code)