[build-system]
build-backend = "setuptools.build_meta"
requires = [
    "setuptools",
    "setuptools-scm>=8.1.0",
    "wheel",
]

[project]
name = "doccmd"
description = "Run commands against code blocks in reStructuredText and Markdown files."
readme = { file = "README.rst", content-type = "text/x-rst" }
keywords = [
    "markdown",
    "rst",
    "sphinx",
    "testing",
]
license = { file = "LICENSE" }
authors = [
    { name = "Adam Dangoor", email = "adamdangoor@gmail.com" },
]
requires-python = ">=3.10"
classifiers = [
    "Development Status :: 5 - Production/Stable",
    "Environment :: Web Environment",
    "License :: OSI Approved :: MIT License",
    "Operating System :: Microsoft :: Windows",
    "Operating System :: POSIX",
    "Programming Language :: Python :: 3 :: Only",
    "Programming Language :: Python :: 3.10",
    "Programming Language :: Python :: 3.11",
    "Programming Language :: Python :: 3.12",
    "Programming Language :: Python :: 3.13",
]
dynamic = [
    "version",
]
dependencies = [
    "beartype>=0.19.0",
    "click>=8.1.7",
    "pygments>=2.18.0",
    "sybil>=9.1.0,<10.0.0",
    # Pin this dependency as we expect:
    # * It might have breaking changes
    # * It is not a direct dependency of the user
    "sybil-extras==2025.2.19",
]
optional-dependencies.dev = [
    "actionlint-py==1.7.7.23",
    "ansi==0.3.7",
    "check-manifest==0.50",
    "deptry==0.23.0",
    "doc8==1.1.2",
    "docformatter==1.7.5",
    "docker==7.1.0",
    "furo==2024.8.6",
    "interrogate==1.7.0",
    "mypy[faster-cache]==1.15.0",
    "mypy-strict-kwargs==2024.12.25",
    "pre-commit==4.1.0",
    "pydocstyle==6.3",
    "pyenchant==3.3.0rc1",
    "pygments==2.19.1",
    "pylint==3.3.4",
    "pyproject-fmt==2.5.0",
    "pyright==1.1.393",
    "pyroma==4.2",
    "pytest==8.3.4",
    "pytest-cov==6.0.0",
    "pytest-regressions==2.7.0",
    "pyyaml==6.0.2",
    "ruff==0.9.6",
    # We add shellcheck-py not only for shell scripts and shell code blocks,
    # but also because having it installed means that ``actionlint-py`` will
    # use it to lint shell commands in GitHub workflow files.
    "shellcheck-py==0.10.0.1",
    "shfmt-py==3.7.0.1",
    "sphinx==8.1.3",
    "sphinx-click==6.0.0",
    "sphinx-copybutton==0.5.2",
    "sphinx-inline-tabs==2023.4.21",
    "sphinx-lint==1.0.0",
    "sphinx-substitution-extensions==2025.1.2",
    "sphinxcontrib-spelling==8.0.1",
<<<<<<< HEAD
    "sybil==9.1.0",
=======
    "sybil==9.0.0",
    "sybil-extras==2025.2.18",
>>>>>>> db90714c
    "types-docker==7.1.0.20241229",
    "types-pygments==2.19.0.20250107",
    "vulture==2.14",
    "yamlfix==1.17.0",
]
optional-dependencies.packaging = [
    "pyinstaller==6.12.0",
]
optional-dependencies.release = [
    "check-wheel-contents==0.6.1",
    "homebrew-pypi-poet==0.10",
]
urls.Documentation = "https://doccmd.readthedocs.io/en/latest/"
urls.Source = "https://github.com/adamtheturtle/doccmd"
scripts.doccmd = "doccmd:main"

[tool.setuptools]
zip-safe = false

[tool.setuptools.packages.find]
where = [
    "src",
]

[tool.setuptools.package-data]
doccmd = [
    "py.typed",
]

[tool.distutils.bdist_wheel]
universal = true

[tool.setuptools_scm]

# We write the version to a file so that we can import it.
# We choose a ``.py`` file so that we can read it without
# worrying about including the file in MANIFEST.in.
write_to = "src/doccmd/_setuptools_scm_version.py"
# This keeps the start of the version the same as the last release.
# This is useful for our documentation to include e.g. binary links
# to the latest released binary.
#
# Code to match this is in ``conf.py``.
version_scheme = "post-release"

[tool.ruff]
line-length = 79

lint.select = [
    "ALL",
]
lint.ignore = [
    # Ruff warns that this conflicts with the formatter.
    "COM812",
    # Allow our chosen docstring line-style - no one-line summary.
    "D200",
    "D205",
    "D212",
    # Ruff warns that this conflicts with the formatter.
    "ISC001",
    # Ignore "too-many-*" errors as they seem to get in the way more than
    # helping.
    "PLR0913",
]

lint.per-file-ignores."tests/*.py" = [
    # Do not require tests to have a one-line summary.
    "S101",
]

# Do not automatically remove commented out code.
# We comment out code during development, and with VSCode auto-save, this code
# is sometimes annoyingly removed.
lint.unfixable = [
    "ERA001",
]
lint.pydocstyle.convention = "google"

[tool.pylint]

[tool.pylint.'MASTER']

# Pickle collected data for later comparisons.
persistent = true

# Use multiple processes to speed up Pylint.
jobs = 0

# List of plugins (as comma separated values of python modules names) to load,
# usually to register additional checkers.
# See https://chezsoi.org/lucas/blog/pylint-strict-base-configuration.html.
# We do not use the plugins:
# - pylint.extensions.code_style
# - pylint.extensions.magic_value
# - pylint.extensions.while_used
# as they seemed to get in the way.
load-plugins = [
    'pylint.extensions.bad_builtin',
    'pylint.extensions.comparison_placement',
    'pylint.extensions.consider_refactoring_into_while_condition',
    'pylint.extensions.docparams',
    'pylint.extensions.dunder',
    'pylint.extensions.eq_without_hash',
    'pylint.extensions.for_any_all',
    'pylint.extensions.mccabe',
    'pylint.extensions.no_self_use',
    'pylint.extensions.overlapping_exceptions',
    'pylint.extensions.private_import',
    'pylint.extensions.redefined_loop_name',
    'pylint.extensions.redefined_variable_type',
    'pylint.extensions.set_membership',
    'pylint.extensions.typing',
]

# Allow loading of arbitrary C extensions. Extensions are imported into the
# active Python interpreter and may run arbitrary code.
unsafe-load-any-extension = false

ignore = [
    '_setuptools_scm_version.py',
]

[tool.pylint.'MESSAGES CONTROL']

# Enable the message, report, category or checker with the given id(s). You can
# either give multiple identifier separated by comma (,) or put this option
# multiple time (only on the command line, not in the configuration file where
# it should appear only once). See also the "--disable" option for examples.
enable = [
    'bad-inline-option',
    'deprecated-pragma',
    'file-ignored',
    'spelling',
    'use-symbolic-message-instead',
    'useless-suppression',
]

# Disable the message, report, category or checker with the given id(s). You
# can either give multiple identifiers separated by comma (,) or put this
# option multiple times (only on the command line, not in the configuration
# file where it should appear only once).You can also use "--disable=all" to
# disable everything first and then reenable specific checks. For example, if
# you want to run only the similarities checker, you can use "--disable=all
# --enable=similarities". If you want to run only the classes checker, but have
# no Warning level messages displayed, use"--disable=all --enable=classes
# --disable=W"

disable = [
    'too-few-public-methods',
    'too-many-locals',
    'too-many-arguments',
    'too-many-instance-attributes',
    'too-many-return-statements',
    'too-many-lines',
    'locally-disabled',
    # Let ruff handle long lines
    'line-too-long',
    # Let ruff handle unused imports
    'unused-import',
    # Let ruff deal with sorting
    'ungrouped-imports',
    # We don't need everything to be documented because of mypy
    'missing-type-doc',
    'missing-return-type-doc',
    # Too difficult to please
    'duplicate-code',
    # Let ruff handle imports
    'wrong-import-order',
    # mypy does not want untyped parameters.
    'useless-type-doc',
]

[tool.pylint.'FORMAT']

# Allow the body of an if to be on the same line as the test if there is no
# else.
single-line-if-stmt = false

[tool.pylint.'SPELLING']

# Spelling dictionary name. Available dictionaries: none. To make it working
# install python-enchant package.
spelling-dict = 'en_US'

# A path to a file that contains private dictionary; one word per line.
spelling-private-dict-file = 'spelling_private_dict.txt'

# Tells whether to store unknown words to indicated private dictionary in
# --spelling-private-dict-file option instead of raising a message.
spelling-store-unknown-words = 'no'

[tool.pylint.'TYPECHECK']

signature-mutators = [
    "click.decorators.option",
    "click.decorators.argument",
]

[tool.docformatter]
make-summary-multi-line = true

[tool.check-manifest]

ignore = [
    ".checkmake-config.ini",
    ".yamlfmt",
    "*.enc",
    ".git_archival.txt",
    ".pre-commit-config.yaml",
    ".shellcheckrc",
    ".vscode/**",
    "CHANGELOG.rst",
    "CODE_OF_CONDUCT.rst",
    "CONTRIBUTING.rst",
    "LICENSE",
    "Makefile",
    "admin",
    "admin/**",
    "bin",
    "bin/*",
    "ci",
    "ci/**",
    "codecov.yaml",
    "conftest.py",
    "doc8.ini",
    "docs",
    "docs/**",
    "lint.mk",
    "readthedocs.yaml",
    "spelling_private_dict.txt",
    "src/*/_setuptools_scm_version.py",
    "tests",
    "tests-pylintrc",
    "tests/**",
]

[tool.deptry]
pep621_dev_dependency_groups = [
    "dev",
    "packaging",
    "release",
]

[tool.pyproject-fmt]
indent = 4
keep_full_version = true
max_supported_python = "3.13"

[tool.pytest.ini_options]

xfail_strict = true
log_cli = true

[tool.coverage.run]

branch = true
omit = [
    'src/*/_setuptools_scm_version.py',
    'src/doccmd/__main__.py',
]

[tool.coverage.report]
exclude_also = [
    "if TYPE_CHECKING:",
    "class .*\\bProtocol\\):",
    "@overload",
]

[tool.mypy]

strict = true
files = [ "." ]
exclude = [ "build" ]
follow_untyped_imports = true
plugins = [
    "mypy_strict_kwargs",
]

[tool.pyright]

enableTypeIgnoreComments = false
reportUnnecessaryTypeIgnoreComment = true
typeCheckingMode = "strict"

[tool.interrogate]
fail-under = 100
omit-covered-files = true
ignore-overloaded-functions = true
verbose = 2
exclude = [
    "src/*/_setuptools_scm_version.py",
]

[tool.doc8]

max_line_length = 2000
ignore_path = [
    "./.eggs",
    "./docs/build",
    "./docs/build/spelling/output.txt",
    "./node_modules",
    "./src/*.egg-info/",
    "./src/*/_setuptools_scm_version.txt",
]

[tool.vulture]
# Ideally we would limit the paths to the source code where we want to ignore names,
# but Vulture does not enable this.
ignore_names = [
    # pytest configuration
    "pytest_collect_file",
    "pytest_collection_modifyitems",
    "pytest_plugins",
    # pytest fixtures - we name fixtures like this for this purpose
    "fixture_*",
    # Sphinx
    "autoclass_content",
    "autoclass_content",
    "autodoc_member_order",
    "copybutton_exclude",
    "extensions",
    "html_show_copyright",
    "html_show_sourcelink",
    "html_show_sphinx",
    "html_theme",
    "html_theme_options",
    "html_title",
    "htmlhelp_basename",
    "intersphinx_mapping",
    "language",
    "linkcheck_ignore",
    "linkcheck_retries",
    "master_doc",
    "nitpicky",
    "project_copyright",
    "pygments_style",
    "rst_prolog",
    "source_suffix",
    "spelling_word_list_filename",
    "templates_path",
    "warning_is_error",
    # Ignore Protocol method arguments
    # see https://github.com/jendrikseipp/vulture/issues/309
    "directive",
]

exclude = [
    # Duplicate some of .gitignore
    ".venv",
    # We ignore the version file as it is generated by setuptools_scm.
    "_setuptools_scm_version.py",
]

[tool.yamlfix]
section_whitelines = 1
whitelines = 1<|MERGE_RESOLUTION|>--- conflicted
+++ resolved
@@ -83,12 +83,6 @@
     "sphinx-lint==1.0.0",
     "sphinx-substitution-extensions==2025.1.2",
     "sphinxcontrib-spelling==8.0.1",
-<<<<<<< HEAD
-    "sybil==9.1.0",
-=======
-    "sybil==9.0.0",
-    "sybil-extras==2025.2.18",
->>>>>>> db90714c
     "types-docker==7.1.0.20241229",
     "types-pygments==2.19.0.20250107",
     "vulture==2.14",
