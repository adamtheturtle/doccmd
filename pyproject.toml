[build-system]
build-backend = "setuptools.build_meta"
requires = [
    "setuptools",
    "setuptools-scm>=8.1.0",
    "wheel",
]

[project]
name = "doccmd"
description = "Run commands against code blocks in reStructuredText and Markdown files."
readme = { file = "README.rst", content-type = "text/x-rst" }
keywords = [
    "markdown",
    "rst",
    "sphinx",
    "testing",
]
license = { file = "LICENSE" }
authors = [
    { name = "Adam Dangoor", email = "adamdangoor@gmail.com" },
]
requires-python = ">=3.11"
classifiers = [
    "Development Status :: 5 - Production/Stable",
    "Environment :: Web Environment",
    "License :: OSI Approved :: MIT License",
    "Operating System :: Microsoft :: Windows",
    "Operating System :: POSIX",
    "Programming Language :: Python :: 3 :: Only",
    "Programming Language :: Python :: 3.11",
    "Programming Language :: Python :: 3.12",
    "Programming Language :: Python :: 3.13",
]
dynamic = [
    "version",
]
dependencies = [
    "beartype>=0.19.0",
    "charset-normalizer>=3.4.1",
    "click>=8.1.7",
    "pygments>=2.18.0",
    "sybil>=9.1.0,<10.0.0",
    # Pin this dependency as we expect:
    # * It might have breaking changes
    # * It is not a direct dependency of the user
<<<<<<< HEAD
    "sybil-extras==2025.2.28.3",
=======
    "sybil-extras==2025.3.2",
>>>>>>> 1e747890
]
optional-dependencies.dev = [
    "actionlint-py==1.7.7.23",
    "ansi==0.3.7",
    "check-manifest==0.50",
    "deptry==0.23.0",
    "doc8==1.1.2",
    "docformatter==1.7.5",
    "furo==2024.8.6",
    "interrogate==1.7.0",
    "mypy[faster-cache]==1.15.0",
    "mypy-strict-kwargs==2024.12.25",
    "pre-commit==4.1.0",
    "pydocstyle==6.3",
    "pyenchant==3.3.0rc1",
    "pygments==2.19.1",
    "pylint==3.3.4",
    "pylint-per-file-ignores==1.4.0",
    "pyproject-fmt==2.5.1",
    "pyright==1.1.393",
    "pyroma==4.2",
    "pytest==8.3.5",
    "pytest-cov==6.0.0",
    "pytest-regressions==2.7.0",
    "pyyaml==6.0.2",
    "ruff==0.9.9",
    # We add shellcheck-py not only for shell scripts and shell code blocks,
    # but also because having it installed means that ``actionlint-py`` will
    # use it to lint shell commands in GitHub workflow files.
    "shellcheck-py==0.10.0.1",
    "shfmt-py==3.7.0.1",
    "sphinx==8.2.3",
    "sphinx-click==6.0.0",
    "sphinx-copybutton==0.5.2",
    "sphinx-inline-tabs==2023.4.21",
    "sphinx-lint==1.0.0",
    "sphinx-pyproject==0.3.0",
    "sphinx-substitution-extensions==2025.3.3",
    "sphinxcontrib-spelling==8.0.1",
    "types-pygments==2.19.0.20250219",
    "vulture==2.14",
    "yamlfix==1.17.0",
]
optional-dependencies.packaging = [
    "pyinstaller==6.12.0",
]
optional-dependencies.release = [
    "check-wheel-contents==0.6.1",
    "homebrew-pypi-poet==0.10",
]
urls.Documentation = "https://adamtheturtle.github.io/doccmd/"
urls.Source = "https://github.com/adamtheturtle/doccmd"
scripts.doccmd = "doccmd:main"

[tool.setuptools]
zip-safe = false

[tool.setuptools.packages.find]
where = [
    "src",
]

[tool.setuptools.package-data]
doccmd = [
    "py.typed",
]

[tool.distutils.bdist_wheel]
universal = true

[tool.setuptools_scm]

# We write the version to a file so that we can import it.
# We choose a ``.py`` file so that we can read it without
# worrying about including the file in MANIFEST.in.
write_to = "src/doccmd/_setuptools_scm_version.py"
# This keeps the start of the version the same as the last release.
# This is useful for our documentation to include e.g. binary links
# to the latest released binary.
#
# Code to match this is in ``conf.py``.
version_scheme = "post-release"

[tool.ruff]
line-length = 79

lint.select = [
    "ALL",
]
lint.ignore = [
    # Ruff warns that this conflicts with the formatter.
    "COM812",
    # Allow our chosen docstring line-style - no one-line summary.
    "D200",
    "D205",
    "D212",
    # Ruff warns that this conflicts with the formatter.
    "ISC001",
    # Ignore "too-many-*" errors as they seem to get in the way more than
    # helping.
    "PLR0913",
]

lint.per-file-ignores."tests/*.py" = [
    # Do not require tests to have a one-line summary.
    "S101",
]

# Do not automatically remove commented out code.
# We comment out code during development, and with VSCode auto-save, this code
# is sometimes annoyingly removed.
lint.unfixable = [
    "ERA001",
]
lint.pydocstyle.convention = "google"

[tool.pylint]

[tool.pylint.'MASTER']

# Pickle collected data for later comparisons.
persistent = true

# Use multiple processes to speed up Pylint.
jobs = 0

# List of plugins (as comma separated values of python modules names) to load,
# usually to register additional checkers.
# See https://chezsoi.org/lucas/blog/pylint-strict-base-configuration.html.
# We do not use the plugins:
# - pylint.extensions.code_style
# - pylint.extensions.magic_value
# - pylint.extensions.while_used
# as they seemed to get in the way.
load-plugins = [
    'pylint.extensions.bad_builtin',
    'pylint.extensions.comparison_placement',
    'pylint.extensions.consider_refactoring_into_while_condition',
    'pylint.extensions.docparams',
    'pylint.extensions.dunder',
    'pylint.extensions.eq_without_hash',
    'pylint.extensions.for_any_all',
    'pylint.extensions.mccabe',
    'pylint.extensions.no_self_use',
    'pylint.extensions.overlapping_exceptions',
    'pylint.extensions.private_import',
    'pylint.extensions.redefined_loop_name',
    'pylint.extensions.redefined_variable_type',
    'pylint.extensions.set_membership',
    'pylint.extensions.typing',
    "pylint_per_file_ignores",
]

# Allow loading of arbitrary C extensions. Extensions are imported into the
# active Python interpreter and may run arbitrary code.
unsafe-load-any-extension = false

ignore = [
    '_setuptools_scm_version.py',
]

[tool.pylint.'MESSAGES CONTROL']

# Enable the message, report, category or checker with the given id(s). You can
# either give multiple identifier separated by comma (,) or put this option
# multiple time (only on the command line, not in the configuration file where
# it should appear only once). See also the "--disable" option for examples.
enable = [
    'bad-inline-option',
    'deprecated-pragma',
    'file-ignored',
    'spelling',
    'use-symbolic-message-instead',
    'useless-suppression',
]

# Disable the message, report, category or checker with the given id(s). You
# can either give multiple identifiers separated by comma (,) or put this
# option multiple times (only on the command line, not in the configuration
# file where it should appear only once).You can also use "--disable=all" to
# disable everything first and then reenable specific checks. For example, if
# you want to run only the similarities checker, you can use "--disable=all
# --enable=similarities". If you want to run only the classes checker, but have
# no Warning level messages displayed, use"--disable=all --enable=classes
# --disable=W"

disable = [
    'too-few-public-methods',
    'too-many-locals',
    'too-many-arguments',
    'too-many-instance-attributes',
    'too-many-return-statements',
    'too-many-lines',
    'locally-disabled',
    # Let ruff handle long lines
    'line-too-long',
    # Let ruff handle unused imports
    'unused-import',
    # Let ruff deal with sorting
    'ungrouped-imports',
    # We don't need everything to be documented because of mypy
    'missing-type-doc',
    'missing-return-type-doc',
    # Too difficult to please
    'duplicate-code',
    # Let ruff handle imports
    'wrong-import-order',
    # mypy does not want untyped parameters.
    'useless-type-doc',
]

per-file-ignores = [
    "doccmd_README_rst.*.py:invalid-name",
]

[tool.pylint.'FORMAT']

# Allow the body of an if to be on the same line as the test if there is no
# else.
single-line-if-stmt = false

[tool.pylint.'SPELLING']

# Spelling dictionary name. Available dictionaries: none. To make it working
# install python-enchant package.
spelling-dict = 'en_US'

# A path to a file that contains private dictionary; one word per line.
spelling-private-dict-file = 'spelling_private_dict.txt'

# Tells whether to store unknown words to indicated private dictionary in
# --spelling-private-dict-file option instead of raising a message.
spelling-store-unknown-words = 'no'

[tool.pylint.'TYPECHECK']

signature-mutators = [
    "click.decorators.option",
    "click.decorators.argument",
]

[tool.docformatter]
make-summary-multi-line = true

[tool.check-manifest]

ignore = [
    ".checkmake-config.ini",
    ".yamlfmt",
    "*.enc",
    ".git_archival.txt",
    ".pre-commit-config.yaml",
    ".shellcheckrc",
    ".vscode/**",
    "CHANGELOG.rst",
    "CODE_OF_CONDUCT.rst",
    "CONTRIBUTING.rst",
    "LICENSE",
    "Makefile",
    "admin",
    "admin/**",
    "bin",
    "bin/*",
    "ci",
    "ci/**",
    "codecov.yaml",
    "conftest.py",
    "doc8.ini",
    "docs",
    "docs/**",
    "lint.mk",

    "spelling_private_dict.txt",
    "src/*/_setuptools_scm_version.py",
    "tests",
    "tests-pylintrc",
    "tests/**",
]

[tool.deptry]
pep621_dev_dependency_groups = [
    "dev",
    "packaging",
    "release",
]

[tool.pyproject-fmt]
indent = 4
keep_full_version = true
max_supported_python = "3.13"

[tool.pytest.ini_options]

xfail_strict = true
log_cli = true

[tool.coverage.run]

branch = true
omit = [
    'src/*/_setuptools_scm_version.py',
    'src/doccmd/__main__.py',
]

[tool.coverage.report]
exclude_also = [
    "if TYPE_CHECKING:",
    "class .*\\bProtocol\\):",
    "@overload",
]

[tool.mypy]

strict = true
files = [ "." ]
exclude = [ "build" ]
follow_untyped_imports = true
plugins = [
    "mypy_strict_kwargs",
]

[tool.pyright]

enableTypeIgnoreComments = false
reportUnnecessaryTypeIgnoreComment = true
typeCheckingMode = "strict"

[tool.interrogate]
fail-under = 100
omit-covered-files = true
ignore-overloaded-functions = true
verbose = 2
exclude = [
    "src/*/_setuptools_scm_version.py",
]

[tool.doc8]

max_line_length = 2000
ignore_path = [
    "./.eggs",
    "./docs/build",
    "./docs/build/spelling/output.txt",
    "./node_modules",
    "./src/*.egg-info/",
    "./src/*/_setuptools_scm_version.txt",
]

[tool.vulture]
# Ideally we would limit the paths to the source code where we want to ignore names,
# but Vulture does not enable this.
ignore_names = [
    # pytest configuration
    "pytest_collect_file",
    "pytest_collection_modifyitems",
    "pytest_plugins",
    # pytest fixtures - we name fixtures like this for this purpose
    "fixture_*",
    # Sphinx
    "autoclass_content",
    "autoclass_content",
    "autodoc_member_order",
    "copybutton_exclude",
    "extensions",
    "html_show_copyright",
    "html_show_sourcelink",
    "html_show_sphinx",
    "html_theme",
    "html_theme_options",
    "html_title",
    "htmlhelp_basename",
    "intersphinx_mapping",
    "language",
    "linkcheck_ignore",
    "linkcheck_retries",
    "master_doc",
    "nitpicky",
    "project_copyright",
    "pygments_style",
    "rst_prolog",
    "source_suffix",
    "spelling_word_list_filename",
    "templates_path",
    "warning_is_error",
    # Ignore Protocol method arguments
    # see https://github.com/jendrikseipp/vulture/issues/309
    "directive",
    "pad_groups",
]

exclude = [
    # Duplicate some of .gitignore
    ".venv",
    # We ignore the version file as it is generated by setuptools_scm.
    "_setuptools_scm_version.py",
]

[tool.yamlfix]
section_whitelines = 1
whitelines = 1


[tool.uv.sources]
sybil_extras = { path = "../sybil-extras" }<|MERGE_RESOLUTION|>--- conflicted
+++ resolved
@@ -44,11 +44,7 @@
     # Pin this dependency as we expect:
     # * It might have breaking changes
     # * It is not a direct dependency of the user
-<<<<<<< HEAD
-    "sybil-extras==2025.2.28.3",
-=======
     "sybil-extras==2025.3.2",
->>>>>>> 1e747890
 ]
 optional-dependencies.dev = [
     "actionlint-py==1.7.7.23",
@@ -448,8 +444,4 @@
 
 [tool.yamlfix]
 section_whitelines = 1
-whitelines = 1
-
-
-[tool.uv.sources]
-sybil_extras = { path = "../sybil-extras" }+whitelines = 1