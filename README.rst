--- conflicted
+++ resolved
@@ -196,7 +196,8 @@
 For example, use ``--skip-marker="type-check"`` to skip code blocks which come just after a comment matching ``skip doccmd[type-check]: next``.
 This marker is matched using a regular expression.
 
-<<<<<<< HEAD
+To skip a code block for each of multiple markers, for example to skip a code block for the ``type-check`` and ``lint`` markers but not all markers, add multiple ``skip doccmd`` comments above the code block.
+
 Combining code blocks
 ---------------------
 
@@ -229,9 +230,6 @@
 By default, this will error as in the second code block, ``my_function`` is not defined.
 
 To treat a
-=======
-To skip a code block for each of multiple markers, for example to skip a code block for the ``type-check`` and ``lint`` markers but not all markers, add multiple ``skip doccmd`` comments above the code block.
->>>>>>> e28be19d
 
 Full documentation
 ------------------
