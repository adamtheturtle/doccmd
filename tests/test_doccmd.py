--- conflicted
+++ resolved
@@ -898,12 +898,7 @@
         catch_exceptions=False,
     )
     assert result.exit_code != 0
-<<<<<<< HEAD
-    expected_stderr = "Error running command:"
     expected_stderr = (
-=======
-    expected_error = (
->>>>>>> 5eca6678
         f"Error running command '{not_executable_command.as_posix()}':"
     )
     assert result.stderr.startswith(expected_stderr)
