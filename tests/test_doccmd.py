"""
Tests for `doccmd`.
"""

import stat
import subprocess
import sys
import textwrap
import uuid
from collections.abc import Sequence
from pathlib import Path

import pytest
from click.testing import CliRunner
from pytest_regressions.file_regression import FileRegressionFixture

from doccmd import main


def test_help(file_regression: FileRegressionFixture) -> None:
    """Expected help text is shown.

    This help text is defined in files.
    To update these files, run ``pytest`` with the ``--regen-all`` flag.
    """
    runner = CliRunner(mix_stderr=False)
    arguments = ["--help"]
    result = runner.invoke(
        cli=main,
        args=arguments,
        catch_exceptions=False,
    )
    assert result.exit_code == 0, (result.stdout, result.stderr)
    file_regression.check(contents=result.output)


def test_run_command(tmp_path: Path) -> None:
    """
    It is possible to run a command against a code block in a document.
    """
    runner = CliRunner(mix_stderr=False)
    rst_file = tmp_path / "example.rst"
    content = """\
    .. code-block:: python

        x = 2 + 2
        assert x == 4
    """
    rst_file.write_text(data=content, encoding="utf-8")
    arguments = ["--language", "python", "--command", "cat", str(rst_file)]
    result = runner.invoke(
        cli=main,
        args=arguments,
        catch_exceptions=False,
    )
    assert result.exit_code == 0, (result.stdout, result.stderr)
    expected_output = textwrap.dedent(
        # The file is padded so that any error messages relate to the correct
        # line number in the original file.
        text="""\


        x = 2 + 2
        assert x == 4
        """,
    )

    assert result.stdout == expected_output
    assert result.stderr == ""


def test_double_language(tmp_path: Path) -> None:
    """
    Giving the same language twice does not run the command twice.
    """
    runner = CliRunner(mix_stderr=False)
    rst_file = tmp_path / "example.rst"
    content = """\
    .. code-block:: python

        x = 2 + 2
        assert x == 4
    """
    rst_file.write_text(data=content, encoding="utf-8")
    arguments = [
        "--language",
        "python",
        "--language",
        "python",
        "--command",
        "cat",
        str(rst_file),
    ]
    result = runner.invoke(
        cli=main,
        args=arguments,
        catch_exceptions=False,
    )
    assert result.exit_code == 0, (result.stdout, result.stderr)
    expected_output = textwrap.dedent(
        # The file is padded so that any error messages relate to the correct
        # line number in the original file.
        text="""\


        x = 2 + 2
        assert x == 4
        """,
    )

    assert result.stdout == expected_output
    assert result.stderr == ""


def test_file_does_not_exist() -> None:
    """
    An error is shown when a file does not exist.
    """
    runner = CliRunner(mix_stderr=False)
    arguments = [
        "--language",
        "python",
        "--command",
        "cat",
        "non_existent_file.rst",
    ]
    result = runner.invoke(
        cli=main,
        args=arguments,
        catch_exceptions=False,
    )
    assert result.exit_code != 0
    assert "File 'non_existent_file.rst' does not exist" in result.stderr


def test_not_utf_8_file_given(tmp_path: Path) -> None:
    """
    No error is given if a file is passed in which is not UTF-8.
    """
    runner = CliRunner(mix_stderr=False)
    rst_file = tmp_path / "example.rst"
    content = """\
    .. code-block:: python

       print("\xc0\x80")
    """
    rst_file.write_text(data=content, encoding="latin1")
    arguments = ["--language", "python", "--command", "cat", str(rst_file)]
    result = runner.invoke(
        cli=main,
        args=arguments,
        catch_exceptions=False,
    )
    assert result.exit_code == 0, (result.stdout, result.stderr)
    expected_output = ""
    assert result.stdout == expected_output
    assert result.stderr == ""


def test_multiple_code_blocks(tmp_path: Path) -> None:
    """
    It is possible to run a command against multiple code blocks in a document.
    """
    runner = CliRunner(mix_stderr=False)
    rst_file = tmp_path / "example.rst"
    content = """\
    .. code-block:: python

        x = 2 + 2
        assert x == 4

    .. code-block:: python

        y = 3 + 3
        assert y == 6
    """
    rst_file.write_text(data=content, encoding="utf-8")
    arguments = ["--language", "python", "--command", "cat", str(rst_file)]
    result = runner.invoke(
        cli=main,
        args=arguments,
        catch_exceptions=False,
    )
    assert result.exit_code == 0, (result.stdout, result.stderr)
    expected_output = textwrap.dedent(
        text="""\


        x = 2 + 2
        assert x == 4







        y = 3 + 3
        assert y == 6
        """,
    )

    assert result.stdout == expected_output
    assert result.stderr == ""


def test_language_filters(tmp_path: Path) -> None:
    """
    Languages not specified are not run.
    """
    runner = CliRunner(mix_stderr=False)
    rst_file = tmp_path / "example.rst"
    content = """\
    .. code-block:: python

        x = 2 + 2
        assert x == 4

    .. code-block:: javascript

        var y = 3 + 3;
        console.assert(y === 6);
    """
    rst_file.write_text(data=content, encoding="utf-8")
    arguments = ["--language", "python", "--command", "cat", str(rst_file)]
    result = runner.invoke(
        cli=main,
        args=arguments,
        catch_exceptions=False,
    )
    assert result.exit_code == 0, (result.stdout, result.stderr)
    expected_output = textwrap.dedent(
        text="""\


        x = 2 + 2
        assert x == 4
        """,
    )

    assert result.stdout == expected_output
    assert result.stderr == ""


def test_run_command_no_pad_file(tmp_path: Path) -> None:
    """
    It is possible to not pad the file.
    """
    runner = CliRunner(mix_stderr=False)
    rst_file = tmp_path / "example.rst"
    content = """\
    .. code-block:: python

        x = 2 + 2
        assert x == 4
    """
    rst_file.write_text(data=content, encoding="utf-8")
    arguments = [
        "--language",
        "python",
        "--command",
        "cat",
        "--no-pad-file",
        str(rst_file),
    ]
    result = runner.invoke(
        cli=main,
        args=arguments,
        catch_exceptions=False,
    )
    assert result.exit_code == 0, (result.stdout, result.stderr)
    expected_output = textwrap.dedent(
        text="""\
        x = 2 + 2
        assert x == 4
        """,
    )

    assert result.stdout == expected_output
    assert result.stderr == ""


def test_multiple_files(tmp_path: Path) -> None:
    """
    It is possible to run a command against multiple files.
    """
    runner = CliRunner(mix_stderr=False)
    rst_file1 = tmp_path / "example1.rst"
    rst_file2 = tmp_path / "example2.rst"
    content1 = """\
    .. code-block:: python

        x = 2 + 2
        assert x == 4
    """
    content2 = """\
    .. code-block:: python

        y = 3 + 3
        assert y == 6
    """
    rst_file1.write_text(data=content1, encoding="utf-8")
    rst_file2.write_text(data=content2, encoding="utf-8")
    arguments = [
        "--language",
        "python",
        "--command",
        "cat",
        str(rst_file1),
        str(rst_file2),
    ]
    result = runner.invoke(
        cli=main,
        args=arguments,
        catch_exceptions=False,
    )
    assert result.exit_code == 0, (result.stdout, result.stderr)
    expected_output = textwrap.dedent(
        text="""\


        x = 2 + 2
        assert x == 4


        y = 3 + 3
        assert y == 6
        """,
    )

    assert result.stdout == expected_output
    assert result.stderr == ""


def test_multiple_files_multiple_types(tmp_path: Path) -> None:
    """
    It is possible to run a command against multiple files of multiple types
    (Markdown and rST).
    """
    runner = CliRunner(mix_stderr=False)
    rst_file = tmp_path / "example.rst"
    md_file = tmp_path / "example.md"
    rst_content = """\
    .. code-block:: python

       print("In reStructuredText code-block")

    .. code:: python

       print("In reStructuredText code")
    """
    md_content = """\
    ```python
    print("In simple markdown code block")
    ```

    ```{code-block} python
    print("In MyST code-block")
    ```

    ```{code} python
    print("In MyST code")
    ```
    """
    rst_file.write_text(data=rst_content, encoding="utf-8")
    md_file.write_text(data=md_content, encoding="utf-8")
    arguments = [
        "--language",
        "python",
        "--command",
        "cat",
        "--no-pad-file",
        str(rst_file),
        str(md_file),
    ]
    result = runner.invoke(
        cli=main,
        args=arguments,
        catch_exceptions=False,
    )
    assert result.exit_code == 0, (result.stdout, result.stderr)
    expected_output = textwrap.dedent(
        text="""\
        print("In reStructuredText code-block")
        print("In reStructuredText code")
        print("In simple markdown code block")
        print("In MyST code-block")
        print("In MyST code")
        """,
    )

    assert result.stdout == expected_output
    assert result.stderr == ""


def test_modify_file(tmp_path: Path) -> None:
    """
    Commands can modify files.
    """
    runner = CliRunner(mix_stderr=False)
    rst_file = tmp_path / "example.rst"
    content = """\
    .. code-block:: python

        a = 1
        b = 1
        c = 1
    """
    rst_file.write_text(data=content, encoding="utf-8")
    modify_code_script = textwrap.dedent(
        """\
        #!/usr/bin/env python

        import sys

        with open(sys.argv[1], "w") as file:
            file.write("foobar")
        """
    )
    modify_code_file = tmp_path / "modify_code.py"
    modify_code_file.write_text(data=modify_code_script, encoding="utf-8")
    arguments = [
        "--language",
        "python",
        "--command",
        f"python {modify_code_file.as_posix()}",
        str(rst_file),
    ]
    result = runner.invoke(
        cli=main,
        args=arguments,
        catch_exceptions=False,
    )
    assert result.exit_code == 0, (result.stdout, result.stderr)
    modified_content = rst_file.read_text(encoding="utf-8")
    expected_modified_content = """\
    .. code-block:: python

        foobar
    """
    assert modified_content == expected_modified_content


def test_exit_code(tmp_path: Path) -> None:
    """
    The exit code of the first failure is propagated.
    """
    runner = CliRunner(mix_stderr=False)
    rst_file = tmp_path / "example.rst"
    exit_code = 25
    content = f"""\
    .. code-block:: python

        import sys
        sys.exit({exit_code})
    """
    rst_file.write_text(data=content, encoding="utf-8")
    arguments = [
        "--language",
        "python",
        "--command",
        Path(sys.executable).as_posix(),
        str(rst_file),
    ]
    result = runner.invoke(
        cli=main,
        args=arguments,
        catch_exceptions=False,
    )
    assert result.exit_code == exit_code


@pytest.mark.parametrize(
    argnames=["language", "expected_extension"],
    argvalues=[
        ("python", ".py"),
        ("javascript", ".js"),
    ],
)
def test_file_extension(
    tmp_path: Path,
    language: str,
    expected_extension: str,
) -> None:
    """
    The file extension of the temporary file is appropriate for the language.
    """
    runner = CliRunner(mix_stderr=False)
    rst_file = tmp_path / "example.rst"
    content = f"""\
    .. code-block:: {language}

        x = 2 + 2
        assert x == 4
    """
    rst_file.write_text(data=content, encoding="utf-8")
    arguments = ["--language", language, "--command", "echo", str(rst_file)]
    result = runner.invoke(
        cli=main,
        args=arguments,
        catch_exceptions=False,
    )
    assert result.exit_code == 0, (result.stdout, result.stderr)
    output = result.stdout
    output_path = Path(output.strip())
    assert output_path.suffix == expected_extension


@pytest.mark.parametrize(argnames="extension", argvalues=["foobar", ".foobar"])
def test_given_file_extension(tmp_path: Path, extension: str) -> None:
    """
    It is possible to specify the file extension.
    """
    runner = CliRunner(mix_stderr=False)
    rst_file = tmp_path / "example.rst"
    content = """\
    .. code-block:: python

        x = 2 + 2
        assert x == 4
    """
    rst_file.write_text(data=content, encoding="utf-8")
    arguments = [
        "--language",
        "python",
        "--temporary-file-extension",
        extension,
        "--command",
        "echo",
        str(rst_file),
    ]
    result = runner.invoke(
        cli=main,
        args=arguments,
        catch_exceptions=False,
    )
    assert result.exit_code == 0, (result.stdout, result.stderr)
    output = result.stdout
    output_path = Path(output.strip())
    assert output_path.suffixes == [".foobar"]


def test_given_prefix(tmp_path: Path) -> None:
    """
    It is possible to specify a prefix for the temporary file.
    """
    runner = CliRunner(mix_stderr=False)
    rst_file = tmp_path / "example.rst"
    content = """\
    .. code-block:: python

        x = 2 + 2
        assert x == 4
    """
    rst_file.write_text(data=content, encoding="utf-8")
    arguments = [
        "--language",
        "python",
        "--temporary-file-name-prefix",
        "myprefix",
        "--command",
        "echo",
        str(rst_file),
    ]
    result = runner.invoke(
        cli=main,
        args=arguments,
        catch_exceptions=False,
    )
    assert result.exit_code == 0, (result.stdout, result.stderr)
    output = result.stdout
    output_path = Path(output.strip())
    assert output_path.name.startswith("myprefix_")


def test_file_extension_unknown_language(tmp_path: Path) -> None:
    """
    The file extension of the temporary file is `.txt` for any unknown
    language.
    """
    runner = CliRunner(mix_stderr=False)
    rst_file = tmp_path / "example.rst"
    content = """\
    .. code-block:: unknown

        x = 2 + 2
        assert x == 4
    """
    rst_file.write_text(data=content, encoding="utf-8")
    arguments = ["--language", "unknown", "--command", "echo", str(rst_file)]
    result = runner.invoke(
        cli=main,
        args=arguments,
        catch_exceptions=False,
    )
    assert result.exit_code == 0, (result.stdout, result.stderr)
    output = result.stdout
    output_path = Path(output.strip())
    assert output_path.suffix == ".txt"


def test_file_given_multiple_times(tmp_path: Path) -> None:
    """
    Files given multiple times are de-duplicated.
    """
    runner = CliRunner(mix_stderr=False)
    rst_file = tmp_path / "example.rst"
    other_rst_file = tmp_path / "other_example.rst"
    content = """\
    .. code-block:: python

        block
    """
    other_content = """\
    .. code-block:: python

        other_block
    """
    rst_file.write_text(data=content, encoding="utf-8")
    other_rst_file.write_text(data=other_content, encoding="utf-8")
    arguments = [
        "--language",
        "python",
        "--command",
        "cat",
        str(rst_file),
        str(other_rst_file),
        str(rst_file),
    ]
    result = runner.invoke(
        cli=main,
        args=arguments,
        catch_exceptions=False,
    )
    assert result.exit_code == 0, (result.stdout, result.stderr)
    expected_output = textwrap.dedent(
        text="""\


        block


        other_block
        """,
    )

    assert result.stdout == expected_output
    assert result.stderr == ""


def test_verbose_running(tmp_path: Path) -> None:
    """
    Verbose output is shown showing what is running.
    """
    runner = CliRunner(mix_stderr=False)
    rst_file = tmp_path / "example.rst"
    content = """\
    .. code-block:: python

        x = 2 + 2
        assert x == 4

    .. skip doccmd[all]: next

    .. code-block:: python

        x = 3 + 3
        assert x == 6

    .. code-block:: shell

        echo 1
    """
    rst_file.write_text(data=content, encoding="utf-8")
    arguments = [
        "--language",
        "python",
        "--command",
        "cat",
        "--verbose",
        str(rst_file),
    ]
    result = runner.invoke(
        cli=main,
        args=arguments,
        catch_exceptions=False,
    )
    assert result.exit_code == 0, (result.stdout, result.stderr)
    expected_output = textwrap.dedent(
        text=f"""\
        Running 'cat' on code block at {rst_file} line 1


        x = 2 + 2
        assert x == 4
        """,
    )
    assert result.stdout == expected_output


def test_verbose_not_utf_8(tmp_path: Path) -> None:
    """
    Verbose output shows what files are being skipped because they are not
    UTF-8.
    """
    runner = CliRunner(mix_stderr=False)
    rst_file = tmp_path / "example.rst"
    content = """\
    .. code-block:: python

       print("\xc0\x80")
    """
    rst_file.write_text(data=content, encoding="latin1")
    arguments = [
        "--verbose",
        "--language",
        "python",
        "--command",
        "cat",
        str(rst_file),
    ]
    result = runner.invoke(
        cli=main,
        args=arguments,
        catch_exceptions=False,
    )
    assert result.exit_code == 0, (result.stdout, result.stderr)
    expected_output = ""
    assert result.stdout == expected_output
    # The first line here is not relevant, but we test the entire
    # verbose output to ensure that it is as expected.
    expected_stderr = textwrap.dedent(
        text=f"""\
            Not using PTY for running commands.
            Skipping '{rst_file}' because it is not UTF-8 encoded.
            """,
    )
    assert result.stderr == expected_stderr


def test_directory_passed_in(tmp_path: Path) -> None:
    """
    An error is shown when a directory is passed in instead of a file.
    """
    runner = CliRunner(mix_stderr=False)
    directory = tmp_path / "example_dir"
    directory.mkdir()
    arguments = [
        "--language",
        "python",
        "--command",
        "cat",
        str(directory),
    ]
    result = runner.invoke(
        cli=main,
        args=arguments,
        catch_exceptions=False,
    )
    assert result.exit_code != 0
    expected_stderr = textwrap.dedent(
        text=(
            f"""\
            Usage: doccmd [OPTIONS] [DOCUMENT_PATHS]...
            Try 'doccmd --help' for help.

            Error: Invalid value for '[DOCUMENT_PATHS]...': File '{directory}' is a directory.
            """  # noqa: E501
        ),
    )
    assert result.stderr == expected_stderr


def test_main_entry_point() -> None:
    """
    It is possible to run the main entry point.
    """
    result = subprocess.run(
        args=[sys.executable, "-m", "doccmd"],
        capture_output=True,
        text=True,
        check=False,
    )
    assert "Usage:" in result.stderr


def test_command_not_found(tmp_path: Path) -> None:
    """
    An error is shown when the command is not found.
    """
    runner = CliRunner(mix_stderr=False)
    rst_file = tmp_path / "example.rst"
    non_existent_command = uuid.uuid4().hex
    non_existent_command_with_args = f"{non_existent_command} --help"
    content = """\
    .. code-block:: python

        x = 2 + 2
        assert x == 4
    """
    rst_file.write_text(data=content, encoding="utf-8")
    arguments = [
        "--language",
        "python",
        "--command",
        non_existent_command_with_args,
        str(rst_file),
    ]
    result = runner.invoke(
        cli=main,
        args=arguments,
        catch_exceptions=False,
    )
    assert result.exit_code != 0
    expected_error = f"Error running command '{non_existent_command}':"
    assert result.stderr.startswith(expected_error)


def test_not_executable(tmp_path: Path) -> None:
    """
    An error is shown when the command is a non-executable file.
    """
    runner = CliRunner(mix_stderr=False)
    rst_file = tmp_path / "example.rst"
    not_executable_command = tmp_path / "non_executable"
    not_executable_command.touch()
    not_executable_command_with_args = (
        f"{not_executable_command.as_posix()} --help"
    )
    content = """\
    .. code-block:: python

        x = 2 + 2
        assert x == 4
    """
    rst_file.write_text(data=content, encoding="utf-8")
    arguments = [
        "--language",
        "python",
        "--command",
        not_executable_command_with_args,
        str(rst_file),
    ]
    result = runner.invoke(
        cli=main,
        args=arguments,
        catch_exceptions=False,
    )
    assert result.exit_code != 0
    expected_error = "Error running command:"
    expected_error = (
        f"Error running command '{not_executable_command.as_posix()}':"
    )
    assert result.stderr.startswith(expected_error)


def test_multiple_languages(tmp_path: Path) -> None:
    """
    It is possible to run a command against multiple code blocks in a document
    with different languages.
    """
    runner = CliRunner(mix_stderr=False)
    rst_file = tmp_path / "example.rst"
    content = """\
    .. code-block:: python

        x = 2 + 2
        assert x == 4

    .. code-block:: javascript

        var y = 3 + 3;
        console.assert(y === 6);
    """
    rst_file.write_text(data=content, encoding="utf-8")
    arguments = [
        "--no-pad-file",
        "--language",
        "python",
        "--language",
        "javascript",
        "--command",
        "cat",
        str(rst_file),
    ]
    result = runner.invoke(
        cli=main,
        args=arguments,
        catch_exceptions=False,
    )
    assert result.exit_code == 0, (result.stdout, result.stderr)
    expected_output = textwrap.dedent(
        text="""\
        x = 2 + 2
        assert x == 4
        var y = 3 + 3;
        console.assert(y === 6);
        """,
    )

    assert result.stdout == expected_output
    assert result.stderr == ""


def test_default_skip_rst(tmp_path: Path) -> None:
    """
    By default, the next code block after a 'doccmd skip: next' comment in a
    rST document is not run.
    """
    runner = CliRunner(mix_stderr=False)
    rst_file = tmp_path / "example.rst"
    content = """\
    .. code-block:: python

       block_1

    .. skip doccmd[all]: next

    .. code-block:: python

        block_2

    .. code-block:: python

        block_3
    """
    rst_file.write_text(data=content, encoding="utf-8")
    arguments = [
        "--no-pad-file",
        "--language",
        "python",
        "--command",
        "cat",
        str(rst_file),
    ]
    result = runner.invoke(
        cli=main,
        args=arguments,
        catch_exceptions=False,
    )
    assert result.exit_code == 0, (result.stdout, result.stderr)
    expected_output = textwrap.dedent(
        text="""\
        block_1
        block_3
        """,
    )

    assert result.stdout == expected_output
    assert result.stderr == ""


def test_custom_skip_markers_rst(tmp_path: Path) -> None:
    """
    The next code block after a custom skip marker comment in a rST document is
    not run.
    """
    runner = CliRunner(mix_stderr=False)
    rst_file = tmp_path / "example.rst"
    skip_marker = uuid.uuid4().hex
    content = f"""\
    .. code-block:: python

       block_1

    .. skip doccmd[{skip_marker}]: next

    .. code-block:: python

        block_2

    .. code-block:: python

        block_3
    """
    rst_file.write_text(data=content, encoding="utf-8")
    arguments = [
        "--no-pad-file",
        "--language",
        "python",
        "--skip-marker",
        skip_marker,
        "--command",
        "cat",
        str(rst_file),
    ]
    result = runner.invoke(
        cli=main,
        args=arguments,
        catch_exceptions=False,
    )
    assert result.exit_code == 0, (result.stdout, result.stderr)
    expected_output = textwrap.dedent(
        text="""\
        block_1
        block_3
        """,
    )

    assert result.stdout == expected_output
    assert result.stderr == ""


def test_default_skip_myst(tmp_path: Path) -> None:
    """
    By default, the next code block after a 'doccmd skip: next' comment in a
    MyST document is not run.
    """
    runner = CliRunner(mix_stderr=False)
    myst_file = tmp_path / "example.md"
    content = """\
    Example

    ```python
    block_1
    ```

    <!--- skip doccmd[all]: next -->

    ```python
    block_2
    ```

    ```python
    block_3
    ```

    % skip doccmd[all]: next

    ```python
    block_4
    ```
    """
    myst_file.write_text(data=content, encoding="utf-8")
    arguments = [
        "--no-pad-file",
        "--language",
        "python",
        "--command",
        "cat",
        str(myst_file),
    ]
    result = runner.invoke(
        cli=main,
        args=arguments,
        catch_exceptions=False,
    )
    assert result.exit_code == 0, (result.stdout, result.stderr)
    expected_output = textwrap.dedent(
        text="""\
        block_1
        block_3
        """,
    )

    assert result.stdout == expected_output
    assert result.stderr == ""


def test_custom_skip_markers_myst(tmp_path: Path) -> None:
    """
    The next code block after a custom skip marker comment in a MyST document
    is not run.
    """
    runner = CliRunner(mix_stderr=False)
    myst_file = tmp_path / "example.md"
    skip_marker = uuid.uuid4().hex
    content = f"""\
    Example

    ```python
    block_1
    ```

    <!--- skip doccmd[{skip_marker}]: next -->

    ```python
    block_2
    ```

    ```python
    block_3
    ```

    % skip doccmd[{skip_marker}]: next

    ```python
    block_4
    ```
    """
    myst_file.write_text(data=content, encoding="utf-8")
    arguments = [
        "--no-pad-file",
        "--language",
        "python",
        "--skip-marker",
        skip_marker,
        "--command",
        "cat",
        str(myst_file),
    ]
    result = runner.invoke(
        cli=main,
        args=arguments,
        catch_exceptions=False,
    )
    assert result.exit_code == 0, (result.stdout, result.stderr)
    expected_output = textwrap.dedent(
        text="""\
        block_1
        block_3
        """,
    )

    assert result.stdout == expected_output
    assert result.stderr == ""


def test_multiple_skip_markers(tmp_path: Path) -> None:
    """
    All given skip markers, including the default one, are respected.
    """
    runner = CliRunner(mix_stderr=False)
    rst_file = tmp_path / "example.rst"
    skip_marker_1 = uuid.uuid4().hex
    skip_marker_2 = uuid.uuid4().hex
    content = f"""\
    .. code-block:: python

       block_1

    .. skip doccmd[{skip_marker_1}]: next

    .. code-block:: python

        block_2

    .. skip doccmd[{skip_marker_2}]: next

    .. code-block:: python

        block_3

    .. skip doccmd[all]: next

    .. code-block:: python

        block_4
    """
    rst_file.write_text(data=content, encoding="utf-8")
    arguments = [
        "--no-pad-file",
        "--language",
        "python",
        "--skip-marker",
        skip_marker_1,
        "--skip-marker",
        skip_marker_2,
        "--command",
        "cat",
        str(rst_file),
    ]
    result = runner.invoke(
        cli=main,
        args=arguments,
        catch_exceptions=False,
    )
    assert result.exit_code == 0, (result.stdout, result.stderr)
    expected_output = textwrap.dedent(
        text="""\
        block_1
        """,
    )

    assert result.stdout == expected_output
    assert result.stderr == ""


def test_skip_start_end(tmp_path: Path) -> None:
    """
    Skip start and end markers are respected.
    """
    runner = CliRunner(mix_stderr=False)
    rst_file = tmp_path / "example.rst"
    skip_marker_1 = uuid.uuid4().hex
    skip_marker_2 = uuid.uuid4().hex
    content = """\
    .. code-block:: python

       block_1

    .. skip doccmd[all]: start

    .. code-block:: python

        block_2

    .. code-block:: python

        block_3

    .. skip doccmd[all]: end

    .. code-block:: python

        block_4
    """
    rst_file.write_text(data=content, encoding="utf-8")
    arguments = [
        "--no-pad-file",
        "--language",
        "python",
        "--skip-marker",
        skip_marker_1,
        "--skip-marker",
        skip_marker_2,
        "--command",
        "cat",
        str(rst_file),
    ]
    result = runner.invoke(
        cli=main,
        args=arguments,
        catch_exceptions=False,
    )
    assert result.exit_code == 0, (result.stdout, result.stderr)
    expected_output = textwrap.dedent(
        text="""\
        block_1
        block_4
        """,
    )

    assert result.stdout == expected_output
    assert result.stderr == ""


def test_duplicate_skip_marker(tmp_path: Path) -> None:
    """
    Duplicate skip markers are respected.
    """
    runner = CliRunner(mix_stderr=False)
    rst_file = tmp_path / "example.rst"
    skip_marker = uuid.uuid4().hex
    content = f"""\
    .. code-block:: python

       block_1

    .. skip doccmd[{skip_marker}]: next

    .. code-block:: python

        block_2

    .. skip doccmd[{skip_marker}]: next

    .. code-block:: python

        block_3
    """
    rst_file.write_text(data=content, encoding="utf-8")
    arguments = [
        "--no-pad-file",
        "--language",
        "python",
        "--skip-marker",
        skip_marker,
        "--skip-marker",
        skip_marker,
        "--command",
        "cat",
        str(rst_file),
    ]
    result = runner.invoke(
        cli=main,
        args=arguments,
        catch_exceptions=False,
    )
    assert result.exit_code == 0, (result.stdout, result.stderr)
    expected_output = textwrap.dedent(
        text="""\
        block_1
        """,
    )

    assert result.stdout == expected_output
    assert result.stderr == ""


def test_default_skip_marker_given(tmp_path: Path) -> None:
    """
    No error is shown when the default skip marker is given.
    """
    runner = CliRunner(mix_stderr=False)
    rst_file = tmp_path / "example.rst"
    skip_marker = "all"
    content = f"""\
    .. code-block:: python

       block_1

    .. skip doccmd[{skip_marker}]: next

    .. code-block:: python

        block_2

    .. skip doccmd[{skip_marker}]: next

    .. code-block:: python

        block_3
    """
    rst_file.write_text(data=content, encoding="utf-8")
    arguments = [
        "--no-pad-file",
        "--language",
        "python",
        "--skip-marker",
        skip_marker,
        "--command",
        "cat",
        str(rst_file),
    ]
    result = runner.invoke(
        cli=main,
        args=arguments,
        catch_exceptions=False,
    )
    assert result.exit_code == 0, (result.stdout, result.stderr)
    expected_output = textwrap.dedent(
        text="""\
        block_1
        """,
    )

    assert result.stdout == expected_output
    assert result.stderr == ""


def test_empty_file(tmp_path: Path) -> None:
    """
    No error is shown when an empty file is given.
    """
    runner = CliRunner(mix_stderr=False)
    rst_file = tmp_path / "example.rst"
    rst_file.touch()
    arguments = [
        "--no-pad-file",
        "--language",
        "python",
        "--command",
        "cat",
        str(rst_file),
    ]
    result = runner.invoke(
        cli=main,
        args=arguments,
        catch_exceptions=False,
    )
    assert result.exit_code == 0, (result.stdout, result.stderr)
    assert result.stdout == ""
    assert result.stderr == ""


@pytest.mark.parametrize(
    argnames=("source_newline", "expect_crlf", "expect_cr", "expect_lf"),
    argvalues=(
        ["\n", False, False, True],
        ["\r\n", True, True, True],
        ["\r", False, True, False],
    ),
)
def test_detect_line_endings(
    *,
    tmp_path: Path,
    source_newline: str,
    expect_crlf: bool,
    expect_cr: bool,
    expect_lf: bool,
) -> None:
    """
    The line endings of the original file are used in the new file.
    """
    runner = CliRunner(mix_stderr=False)
    rst_file = tmp_path / "example.rst"
    content = """\
    .. code-block:: python

       block_1
    """
    rst_file.write_text(data=content, encoding="utf-8", newline=source_newline)
    arguments = [
        "--no-pad-file",
        "--language",
        "python",
        "--command",
        "cat",
        str(rst_file),
    ]
    result = runner.invoke(
        cli=main,
        args=arguments,
        catch_exceptions=False,
    )
    assert result.exit_code == 0, (result.stdout, result.stderr)
    assert result.stderr == ""
    assert bool(b"\r\n" in result.stdout_bytes) == expect_crlf
    assert bool(b"\r" in result.stdout_bytes) == expect_cr
    assert bool(b"\n" in result.stdout_bytes) == expect_lf


<<<<<<< HEAD
# TODO: Test Markdown markup in rst file
# TODO: Test unusual file suffix
=======
@pytest.mark.parametrize(
    argnames=["options", "expected_output"],
    argvalues=[
        # We cannot test the actual behavior of using a pseudo-terminal,
        # as CI (e.g. GitHub Actions) does not support it.
        # Therefore we do not test the `--use-pty` option.
        (["--no-use-pty"], "stdout is not a terminal."),
        # We are not really testing the detection mechanism.
        (["--detect-use-pty"], "stdout is not a terminal."),
    ],
    ids=["no-use-pty", "detect-use-pty"],
)
def test_pty(
    tmp_path: Path,
    options: Sequence[str],
    expected_output: str,
) -> None:
    """
    Test options for using pseudo-terminal.
    """
    runner = CliRunner(mix_stderr=False)
    rst_file = tmp_path / "example.rst"
    tty_test = textwrap.dedent(
        text="""\
        import sys

        if sys.stdout.isatty():
            print("stdout is a terminal.")
        else:
            print("stdout is not a terminal.")
        """,
    )
    script = tmp_path / "my_script.py"
    script.write_text(data=tty_test)
    script.chmod(mode=stat.S_IRUSR | stat.S_IWUSR | stat.S_IXUSR)
    content = """\
    .. code-block:: python

       block_1
    """
    rst_file.write_text(data=content, encoding="utf-8")
    arguments = [
        *options,
        "--no-pad-file",
        "--language",
        "python",
        "--command",
        f"{Path(sys.executable).as_posix()} {script.as_posix()}",
        str(rst_file),
    ]
    result = runner.invoke(
        cli=main,
        args=arguments,
        catch_exceptions=False,
    )
    assert result.exit_code == 0, (result.stdout, result.stderr)
    assert result.stderr == ""
    assert result.stdout.strip() == expected_output
>>>>>>> 8a177792
<|MERGE_RESOLUTION|>--- conflicted
+++ resolved
@@ -1411,10 +1411,10 @@
     assert bool(b"\n" in result.stdout_bytes) == expect_lf
 
 
-<<<<<<< HEAD
 # TODO: Test Markdown markup in rst file
 # TODO: Test unusual file suffix
-=======
+
+
 @pytest.mark.parametrize(
     argnames=["options", "expected_output"],
     argvalues=[
@@ -1472,5 +1472,4 @@
     )
     assert result.exit_code == 0, (result.stdout, result.stderr)
     assert result.stderr == ""
-    assert result.stdout.strip() == expected_output
->>>>>>> 8a177792
+    assert result.stdout.strip() == expected_output