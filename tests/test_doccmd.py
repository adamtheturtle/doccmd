"""
Tests for `doccmd`.
"""

import stat
import subprocess
import sys
import textwrap
import uuid
from collections.abc import Sequence
from pathlib import Path

import pytest
from ansi.colour import fg
from ansi.colour.fx import reset
from click.testing import CliRunner
from pytest_regressions.file_regression import FileRegressionFixture

from doccmd import main


def test_help(file_regression: FileRegressionFixture) -> None:
    """Expected help text is shown.

    This help text is defined in files.
    To update these files, run ``pytest`` with the ``--regen-all`` flag.
    """
    runner = CliRunner(mix_stderr=False)
    arguments = ["--help"]
    result = runner.invoke(
        cli=main,
        args=arguments,
        catch_exceptions=False,
        color=True,
    )
    assert result.exit_code == 0, (result.stdout, result.stderr)
    file_regression.check(contents=result.output)


def test_run_command(tmp_path: Path) -> None:
    """
    It is possible to run a command against a code block in a document.
    """
    runner = CliRunner(mix_stderr=False)
    rst_file = tmp_path / "example.rst"
    content = textwrap.dedent(
        text="""\
        .. code-block:: python

            x = 2 + 2
            assert x == 4
        """,
    )
    rst_file.write_text(data=content, encoding="utf-8")
    arguments = [
        "--language",
        "python",
        "--command",
        "cat",
        str(object=rst_file),
    ]
    result = runner.invoke(
        cli=main,
        args=arguments,
        catch_exceptions=False,
        color=True,
    )
    assert result.exit_code == 0, (result.stdout, result.stderr)
    expected_output = textwrap.dedent(
        # The file is padded so that any error messages relate to the correct
        # line number in the original file.
        text="""\


        x = 2 + 2
        assert x == 4
        """,
    )

    assert result.stdout == expected_output
    assert result.stderr == ""


def test_double_language(tmp_path: Path) -> None:
    """
    Giving the same language twice does not run the command twice.
    """
    runner = CliRunner(mix_stderr=False)
    rst_file = tmp_path / "example.rst"
    content = textwrap.dedent(
        text="""\
        .. code-block:: python

            x = 2 + 2
            assert x == 4
        """,
    )
    rst_file.write_text(data=content, encoding="utf-8")
    arguments = [
        "--language",
        "python",
        "--language",
        "python",
        "--command",
        "cat",
        str(object=rst_file),
    ]
    result = runner.invoke(
        cli=main,
        args=arguments,
        catch_exceptions=False,
        color=True,
    )
    assert result.exit_code == 0, (result.stdout, result.stderr)
    expected_output = textwrap.dedent(
        # The file is padded so that any error messages relate to the correct
        # line number in the original file.
        text="""\


        x = 2 + 2
        assert x == 4
        """,
    )

    assert result.stdout == expected_output
    assert result.stderr == ""


def test_file_does_not_exist() -> None:
    """
    An error is shown when a file does not exist.
    """
    runner = CliRunner(mix_stderr=False)
    arguments = [
        "--language",
        "python",
        "--command",
        "cat",
        "non_existent_file.rst",
    ]
    result = runner.invoke(
        cli=main,
        args=arguments,
        catch_exceptions=False,
        color=True,
    )
    assert result.exit_code != 0
    assert "Path 'non_existent_file.rst' does not exist" in result.stderr


def test_not_utf_8_file_given(tmp_path: Path) -> None:
    """
    No error is given if a file is passed in which is not UTF-8.
    """
    runner = CliRunner(mix_stderr=False)
    rst_file = tmp_path / "example.rst"
    content = textwrap.dedent(
        text="""\
        .. code-block:: python

           print("\xc0\x80")
        """,
    )
    rst_file.write_text(data=content, encoding="latin1")
    arguments = [
        "--language",
        "python",
        "--command",
        "cat",
        str(object=rst_file),
    ]
    result = runner.invoke(
        cli=main,
        args=arguments,
        catch_exceptions=False,
        color=True,
    )
    assert result.exit_code == 0, (result.stdout, result.stderr)
    expected_output_bytes = b'print("\xc0\x80")'
    expected_stderr = ""
    assert result.stdout_bytes.strip() == expected_output_bytes
    assert result.stderr == expected_stderr


@pytest.mark.parametrize(
    argnames=("fail_on_parse_error_options", "expected_exit_code"),
    argvalues=[
        ([], 0),
        (["--fail-on-parse-error"], 1),
    ],
)
def test_unknown_encoding(
    tmp_path: Path,
    fail_on_parse_error_options: Sequence[str],
    expected_exit_code: int,
) -> None:
    """
    An error is shown when a file cannot be decoded.
    """
    runner = CliRunner(mix_stderr=False)
    rst_file = tmp_path / "example.rst"
    rst_file.write_bytes(data=Path(sys.executable).read_bytes())
    arguments = [
        *fail_on_parse_error_options,
        "--language",
        "python",
        "--command",
        "cat",
        str(object=rst_file),
    ]
    result = runner.invoke(
        cli=main,
        args=arguments,
        catch_exceptions=False,
        color=True,
    )
    expected_stderr = (
        f"{fg.red}Could not parse {rst_file}: "
        f"Could not detect encoding.{reset}\n"
    )
    assert result.exit_code == expected_exit_code
    assert result.stdout == ""
    assert result.stderr == expected_stderr


def test_multiple_code_blocks(tmp_path: Path) -> None:
    """
    It is possible to run a command against multiple code blocks in a document.
    """
    runner = CliRunner(mix_stderr=False)
    rst_file = tmp_path / "example.rst"
    content = textwrap.dedent(
        text="""\
        .. code-block:: python

            x = 2 + 2
            assert x == 4

        .. code-block:: python

            y = 3 + 3
            assert y == 6
        """,
    )
    rst_file.write_text(data=content, encoding="utf-8")
    arguments = [
        "--language",
        "python",
        "--command",
        "cat",
        str(object=rst_file),
    ]
    result = runner.invoke(
        cli=main,
        args=arguments,
        catch_exceptions=False,
        color=True,
    )
    assert result.exit_code == 0, (result.stdout, result.stderr)
    expected_output = textwrap.dedent(
        text="""\


        x = 2 + 2
        assert x == 4







        y = 3 + 3
        assert y == 6
        """,
    )

    assert result.stdout == expected_output
    assert result.stderr == ""


def test_language_filters(tmp_path: Path) -> None:
    """
    Languages not specified are not run.
    """
    runner = CliRunner(mix_stderr=False)
    rst_file = tmp_path / "example.rst"
    content = textwrap.dedent(
        text="""\
        .. code-block:: python

            x = 2 + 2
            assert x == 4

        .. code-block:: javascript

            var y = 3 + 3;
            console.assert(y === 6);
        """,
    )
    rst_file.write_text(data=content, encoding="utf-8")
    arguments = [
        "--language",
        "python",
        "--command",
        "cat",
        str(object=rst_file),
    ]
    result = runner.invoke(
        cli=main,
        args=arguments,
        catch_exceptions=False,
        color=True,
    )
    assert result.exit_code == 0, (result.stdout, result.stderr)
    expected_output = textwrap.dedent(
        text="""\


        x = 2 + 2
        assert x == 4
        """,
    )

    assert result.stdout == expected_output
    assert result.stderr == ""


def test_run_command_no_pad_file(tmp_path: Path) -> None:
    """
    It is possible to not pad the file.
    """
    runner = CliRunner(mix_stderr=False)
    rst_file = tmp_path / "example.rst"
    content = textwrap.dedent(
        text="""\
        .. code-block:: python

            x = 2 + 2
            assert x == 4
        """,
    )
    rst_file.write_text(data=content, encoding="utf-8")
    arguments = [
        "--language",
        "python",
        "--command",
        "cat",
        "--no-pad-file",
        str(object=rst_file),
    ]
    result = runner.invoke(
        cli=main,
        args=arguments,
        catch_exceptions=False,
        color=True,
    )
    assert result.exit_code == 0, (result.stdout, result.stderr)
    expected_output = textwrap.dedent(
        text="""\
        x = 2 + 2
        assert x == 4
        """,
    )

    assert result.stdout == expected_output
    assert result.stderr == ""


def test_multiple_files(tmp_path: Path) -> None:
    """
    It is possible to run a command against multiple files.
    """
    runner = CliRunner(mix_stderr=False)
    rst_file1 = tmp_path / "example1.rst"
    rst_file2 = tmp_path / "example2.rst"
    content1 = """\
    .. code-block:: python

        x = 2 + 2
        assert x == 4
    """
    content2 = """\
    .. code-block:: python

        y = 3 + 3
        assert y == 6
    """
    rst_file1.write_text(data=content1, encoding="utf-8")
    rst_file2.write_text(data=content2, encoding="utf-8")
    arguments = [
        "--language",
        "python",
        "--command",
        "cat",
        str(object=rst_file1),
        str(object=rst_file2),
    ]
    result = runner.invoke(
        cli=main,
        args=arguments,
        catch_exceptions=False,
        color=True,
    )
    assert result.exit_code == 0, (result.stdout, result.stderr)
    expected_output = textwrap.dedent(
        text="""\


        x = 2 + 2
        assert x == 4


        y = 3 + 3
        assert y == 6
        """,
    )

    assert result.stdout == expected_output
    assert result.stderr == ""


def test_multiple_files_multiple_types(tmp_path: Path) -> None:
    """
    It is possible to run a command against multiple files of multiple types
    (Markdown and rST).
    """
    runner = CliRunner(mix_stderr=False)
    rst_file = tmp_path / "example.rst"
    md_file = tmp_path / "example.md"
    rst_content = textwrap.dedent(
        text="""\
        .. code-block:: python

            print("In reStructuredText code-block")

        .. code:: python

            print("In reStructuredText code")
        """,
    )
    md_content = textwrap.dedent(
        text="""\
        ```python
        print("In simple markdown code block")
        ```

        ```{code-block} python
        print("In MyST code-block")
        ```

        ```{code} python
        print("In MyST code")
        ```
        """,
    )
    rst_file.write_text(data=rst_content, encoding="utf-8")
    md_file.write_text(data=md_content, encoding="utf-8")
    arguments = [
        "--language",
        "python",
        "--command",
        "cat",
        "--no-pad-file",
        str(object=rst_file),
        str(object=md_file),
    ]
    result = runner.invoke(
        cli=main,
        args=arguments,
        catch_exceptions=False,
        color=True,
    )
    assert result.exit_code == 0, (result.stdout, result.stderr)
    expected_output = textwrap.dedent(
        text="""\
        print("In reStructuredText code-block")
        print("In reStructuredText code")
        print("In simple markdown code block")
        print("In MyST code-block")
        print("In MyST code")
        """,
    )

    assert result.stdout == expected_output
    assert result.stderr == ""


def test_modify_file(tmp_path: Path) -> None:
    """
    Commands (outside of groups) can modify files.
    """
    runner = CliRunner(mix_stderr=False)
    rst_file = tmp_path / "example.rst"
    content = textwrap.dedent(
        text="""\
        .. code-block:: python

            a = 1
            b = 1
            c = 1
        """,
    )
    rst_file.write_text(data=content, encoding="utf-8")
    modify_code_script = textwrap.dedent(
        text="""\
        #!/usr/bin/env python

        import sys

        with open(sys.argv[1], "w") as file:
            file.write("foobar")
        """,
    )
    modify_code_file = tmp_path / "modify_code.py"
    modify_code_file.write_text(data=modify_code_script, encoding="utf-8")
    arguments = [
        "--language",
        "python",
        "--command",
        f"python {modify_code_file.as_posix()}",
        str(object=rst_file),
    ]
    result = runner.invoke(
        cli=main,
        args=arguments,
        catch_exceptions=False,
        color=True,
    )
    assert result.exit_code == 0, (result.stdout, result.stderr)
    modified_content = rst_file.read_text(encoding="utf-8")
    expected_modified_content = textwrap.dedent(
        text="""\
        .. code-block:: python

            foobar
        """,
    )
    assert modified_content == expected_modified_content


def test_exit_code(tmp_path: Path) -> None:
    """
    The exit code of the first failure is propagated.
    """
    runner = CliRunner(mix_stderr=False)
    rst_file = tmp_path / "example.rst"
    exit_code = 25
    content = textwrap.dedent(
        text=f"""\
        .. code-block:: python

            import sys
            sys.exit({exit_code})
        """,
    )
    rst_file.write_text(data=content, encoding="utf-8")
    arguments = [
        "--language",
        "python",
        "--command",
        Path(sys.executable).as_posix(),
        str(object=rst_file),
    ]
    result = runner.invoke(
        cli=main,
        args=arguments,
        catch_exceptions=False,
        color=True,
    )
    assert result.exit_code == exit_code


@pytest.mark.parametrize(
    argnames=("language", "expected_extension"),
    argvalues=[
        ("python", ".py"),
        ("javascript", ".js"),
    ],
)
def test_file_extension(
    tmp_path: Path,
    language: str,
    expected_extension: str,
) -> None:
    """
    The file extension of the temporary file is appropriate for the language.
    """
    runner = CliRunner(mix_stderr=False)
    rst_file = tmp_path / "example.rst"
    content = textwrap.dedent(
        text=f"""\
        .. code-block:: {language}

            x = 2 + 2
            assert x == 4
        """,
    )
    rst_file.write_text(data=content, encoding="utf-8")
    arguments = [
        "--language",
        language,
        "--command",
        "echo",
        str(object=rst_file),
    ]
    result = runner.invoke(
        cli=main,
        args=arguments,
        catch_exceptions=False,
        color=True,
    )
    assert result.exit_code == 0, (result.stdout, result.stderr)
    output = result.stdout
    output_path = Path(output.strip())
    assert output_path.suffix == expected_extension


def test_given_temporary_file_extension(tmp_path: Path) -> None:
    """
    It is possible to specify the file extension for created temporary files.
    """
    runner = CliRunner(mix_stderr=False)
    rst_file = tmp_path / "example.rst"
    content = textwrap.dedent(
        text="""\
        .. code-block:: python

            x = 2 + 2
            assert x == 4
        """,
    )
    rst_file.write_text(data=content, encoding="utf-8")
    arguments = [
        "--language",
        "python",
        "--temporary-file-extension",
        ".foobar",
        "--command",
        "echo",
        str(object=rst_file),
    ]
    result = runner.invoke(
        cli=main,
        args=arguments,
        catch_exceptions=False,
        color=True,
    )
    assert result.exit_code == 0, (result.stdout, result.stderr)
    output = result.stdout
    output_path = Path(output.strip())
    assert output_path.suffixes == [".foobar"]


def test_given_temporary_file_extension_no_leading_period(
    tmp_path: Path,
) -> None:
    """
    An error is shown when a given temporary file extension is given with no
    leading period.
    """
    runner = CliRunner(mix_stderr=False)
    rst_file = tmp_path / "example.rst"
    content = textwrap.dedent(
        text="""\
        .. code-block:: python

            x = 2 + 2
            assert x == 4
        """,
    )
    rst_file.write_text(data=content, encoding="utf-8")
    arguments = [
        "--language",
        "python",
        "--temporary-file-extension",
        "foobar",
        "--command",
        "echo",
        str(object=rst_file),
    ]
    result = runner.invoke(
        cli=main,
        args=arguments,
        catch_exceptions=False,
        color=True,
    )
    assert result.exit_code != 0, (result.stdout, result.stderr)
    assert result.stdout == ""
    expected_stderr = textwrap.dedent(
        text="""\
        Usage: doccmd [OPTIONS] [DOCUMENT_PATHS]...
        Try 'doccmd --help' for help.

        Error: Invalid value for '--temporary-file-extension': 'foobar' does not start with a '.'.
        """,  # noqa: E501
    )
    assert result.stderr == expected_stderr


def test_given_prefix(tmp_path: Path) -> None:
    """
    It is possible to specify a prefix for the temporary file.
    """
    runner = CliRunner(mix_stderr=False)
    rst_file = tmp_path / "example.rst"
    content = textwrap.dedent(
        text="""\
        .. code-block:: python

            x = 2 + 2
            assert x == 4
        """,
    )
    rst_file.write_text(data=content, encoding="utf-8")
    arguments = [
        "--language",
        "python",
        "--temporary-file-name-prefix",
        "myprefix",
        "--command",
        "echo",
        str(object=rst_file),
    ]
    result = runner.invoke(
        cli=main,
        args=arguments,
        catch_exceptions=False,
        color=True,
    )
    assert result.exit_code == 0, (result.stdout, result.stderr)
    output = result.stdout
    output_path = Path(output.strip())
    assert output_path.name.startswith("myprefix_")


def test_file_extension_unknown_language(tmp_path: Path) -> None:
    """
    The file extension of the temporary file is `.txt` for any unknown
    language.
    """
    runner = CliRunner(mix_stderr=False)
    rst_file = tmp_path / "example.rst"
    content = textwrap.dedent(
        text="""\
        .. code-block:: unknown

            x = 2 + 2
            assert x == 4
        """,
    )
    rst_file.write_text(data=content, encoding="utf-8")
    arguments = [
        "--language",
        "unknown",
        "--command",
        "echo",
        str(object=rst_file),
    ]
    result = runner.invoke(
        cli=main,
        args=arguments,
        catch_exceptions=False,
        color=True,
    )
    assert result.exit_code == 0, (result.stdout, result.stderr)
    output = result.stdout
    output_path = Path(output.strip())
    assert output_path.suffix == ".txt"


def test_file_given_multiple_times(tmp_path: Path) -> None:
    """
    Files given multiple times are de-duplicated.
    """
    runner = CliRunner(mix_stderr=False)
    rst_file = tmp_path / "example.rst"
    other_rst_file = tmp_path / "other_example.rst"
    content = textwrap.dedent(
        text="""\
        .. code-block:: python

            block
        """,
    )
    other_content = textwrap.dedent(
        text="""\
        .. code-block:: python

            other_block
        """,
    )
    rst_file.write_text(data=content, encoding="utf-8")
    other_rst_file.write_text(data=other_content, encoding="utf-8")
    arguments = [
        "--language",
        "python",
        "--command",
        "cat",
        str(object=rst_file),
        str(object=other_rst_file),
        str(object=rst_file),
    ]
    result = runner.invoke(
        cli=main,
        args=arguments,
        catch_exceptions=False,
        color=True,
    )
    assert result.exit_code == 0, (result.stdout, result.stderr)
    expected_output = textwrap.dedent(
        text="""\


        block


        other_block
        """,
    )

    assert result.stdout == expected_output
    assert result.stderr == ""


def test_verbose_running(tmp_path: Path) -> None:
    """
    Verbose output is shown showing what is running.
    """
    runner = CliRunner(mix_stderr=False)
    rst_file = tmp_path / "example.rst"
    content = textwrap.dedent(
        text="""\
        .. code-block:: python

            x = 2 + 2
            assert x == 4

        .. skip doccmd[all]: next

        .. code-block:: python

            x = 3 + 3
            assert x == 6

        .. code-block:: shell

            echo 1
        """,
    )
    rst_file.write_text(data=content, encoding="utf-8")
    arguments = [
        "--language",
        "python",
        "--command",
        "cat",
        "--verbose",
        str(object=rst_file),
    ]
    result = runner.invoke(
        cli=main,
        args=arguments,
        catch_exceptions=False,
        color=True,
    )
    assert result.exit_code == 0, (result.stdout, result.stderr)
    expected_output = textwrap.dedent(
        text="""\


        x = 2 + 2
        assert x == 4
        """,
    )
    expected_stderr = textwrap.dedent(
        text=f"""\
        {fg.green}Not using PTY for running commands.{reset}
        {fg.green}Running 'cat' on code block at {rst_file} line 1{reset}
        """,
    )
    assert result.stdout == expected_output
    assert result.stderr == expected_stderr


def test_main_entry_point() -> None:
    """
    It is possible to run the main entry point.
    """
    result = subprocess.run(
        args=[sys.executable, "-m", "doccmd"],
        capture_output=True,
        text=True,
        check=False,
    )
    assert "Usage:" in result.stderr


def test_command_not_found(tmp_path: Path) -> None:
    """
    An error is shown when the command is not found.
    """
    runner = CliRunner(mix_stderr=False)
    rst_file = tmp_path / "example.rst"
    non_existent_command = uuid.uuid4().hex
    non_existent_command_with_args = f"{non_existent_command} --help"
    content = textwrap.dedent(
        text="""\
        .. code-block:: python

            x = 2 + 2
            assert x == 4
        """,
    )
    rst_file.write_text(data=content, encoding="utf-8")
    arguments = [
        "--language",
        "python",
        "--command",
        non_existent_command_with_args,
        str(object=rst_file),
    ]
    result = runner.invoke(
        cli=main,
        args=arguments,
        catch_exceptions=False,
        color=True,
    )
    assert result.exit_code != 0
    red_style_start = "\x1b[31m"
    expected_stderr = (
        f"{red_style_start}Error running command '{non_existent_command}':"
    )
    assert result.stderr.startswith(expected_stderr)


def test_not_executable(tmp_path: Path) -> None:
    """
    An error is shown when the command is a non-executable file.
    """
    runner = CliRunner(mix_stderr=False)
    rst_file = tmp_path / "example.rst"
    not_executable_command = tmp_path / "non_executable"
    not_executable_command.touch()
    not_executable_command_with_args = (
        f"{not_executable_command.as_posix()} --help"
    )
    content = textwrap.dedent(
        text="""\
        .. code-block:: python

            x = 2 + 2
            assert x == 4
        """,
    )
    rst_file.write_text(data=content, encoding="utf-8")
    arguments = [
        "--language",
        "python",
        "--command",
        not_executable_command_with_args,
        str(object=rst_file),
    ]
    result = runner.invoke(
        cli=main,
        args=arguments,
        catch_exceptions=False,
        color=True,
    )
    assert result.exit_code != 0
    expected_stderr = (
        f"{fg.red}Error running command '{not_executable_command.as_posix()}':"
    )
    assert result.stderr.startswith(expected_stderr)


def test_multiple_languages(tmp_path: Path) -> None:
    """
    It is possible to run a command against multiple code blocks in a document
    with different languages.
    """
    runner = CliRunner(mix_stderr=False)
    rst_file = tmp_path / "example.rst"
    content = textwrap.dedent(
        text="""\
        .. code-block:: python

            x = 2 + 2
            assert x == 4

        .. code-block:: javascript

            var y = 3 + 3;
            console.assert(y === 6);
        """,
    )
    rst_file.write_text(data=content, encoding="utf-8")
    arguments = [
        "--no-pad-file",
        "--language",
        "python",
        "--language",
        "javascript",
        "--command",
        "cat",
        str(object=rst_file),
    ]
    result = runner.invoke(
        cli=main,
        args=arguments,
        catch_exceptions=False,
        color=True,
    )
    assert result.exit_code == 0, (result.stdout, result.stderr)
    expected_output = textwrap.dedent(
        text="""\
        x = 2 + 2
        assert x == 4
        var y = 3 + 3;
        console.assert(y === 6);
        """,
    )

    assert result.stdout == expected_output
    assert result.stderr == ""


def test_default_skip_rst(tmp_path: Path) -> None:
    """
    By default, the next code block after a 'skip doccmd: next' comment in a
    rST document is not run.
    """
    runner = CliRunner(mix_stderr=False)
    rst_file = tmp_path / "example.rst"
    content = textwrap.dedent(
        text="""\
        .. code-block:: python

           block_1

        .. skip doccmd[all]: next

        .. code-block:: python

            block_2

        .. code-block:: python

            block_3
        """,
    )
    rst_file.write_text(data=content, encoding="utf-8")
    arguments = [
        "--no-pad-file",
        "--language",
        "python",
        "--command",
        "cat",
        str(object=rst_file),
    ]
    result = runner.invoke(
        cli=main,
        args=arguments,
        catch_exceptions=False,
        color=True,
    )
    assert result.exit_code == 0, (result.stdout, result.stderr)
    expected_output = textwrap.dedent(
        text="""\
        block_1
        block_3
        """,
    )

    assert result.stdout == expected_output
    assert result.stderr == ""


@pytest.mark.parametrize(
    argnames=("fail_on_parse_error_options", "expected_exit_code"),
    argvalues=[
        ([], 0),
        (["--fail-on-parse-error"], 1),
    ],
)
def test_skip_no_arguments(
    tmp_path: Path,
    fail_on_parse_error_options: Sequence[str],
    expected_exit_code: int,
) -> None:
    """
    An error is shown if a skip is given with no arguments.
    """
    runner = CliRunner(mix_stderr=False)
    rst_file = tmp_path / "example.rst"
    content = textwrap.dedent(
        text="""\
        .. skip doccmd[all]:

        .. code-block:: python

            block_2
        """,
    )
    rst_file.write_text(data=content, encoding="utf-8")
    arguments = [
        *fail_on_parse_error_options,
        "--no-pad-file",
        "--language",
        "python",
        "--command",
        "cat",
        str(object=rst_file),
    ]
    result = runner.invoke(
        cli=main,
        args=arguments,
        catch_exceptions=False,
        color=True,
    )
    assert result.exit_code == expected_exit_code, (
        result.stdout,
        result.stderr,
    )
    expected_stderr = textwrap.dedent(
        text=f"""\
        {fg.red}Could not parse {rst_file}: missing arguments to skip doccmd[all]{reset}
        """,  # noqa: E501
    )

    assert result.stdout == ""
    assert result.stderr == expected_stderr


@pytest.mark.parametrize(
    argnames=("fail_on_parse_error_options", "expected_exit_code"),
    argvalues=[
        ([], 0),
        (["--fail-on-parse-error"], 1),
    ],
)
def test_skip_bad_arguments(
    tmp_path: Path,
    fail_on_parse_error_options: Sequence[str],
    expected_exit_code: int,
) -> None:
    """
    An error is shown if a skip is given with bad arguments.
    """
    runner = CliRunner(mix_stderr=False)
    rst_file = tmp_path / "example.rst"
    content = textwrap.dedent(
        text="""\
        .. skip doccmd[all]: !!!

        .. code-block:: python

            block_2
        """,
    )
    rst_file.write_text(data=content, encoding="utf-8")
    arguments = [
        *fail_on_parse_error_options,
        "--no-pad-file",
        "--language",
        "python",
        "--command",
        "cat",
        str(object=rst_file),
    ]
    result = runner.invoke(
        cli=main,
        args=arguments,
        catch_exceptions=False,
        color=True,
    )
    assert result.exit_code == expected_exit_code, (
        result.stdout,
        result.stderr,
    )
    expected_stderr = textwrap.dedent(
        text=f"""\
        {fg.red}Could not parse {rst_file}: malformed arguments to skip doccmd[all]: '!!!'{reset}
        """,  # noqa: E501
    )

    assert result.stdout == ""
    assert result.stderr == expected_stderr


def test_custom_skip_markers_rst(tmp_path: Path) -> None:
    """
    The next code block after a custom skip marker comment in a rST document is
    not run.
    """
    runner = CliRunner(mix_stderr=False)
    rst_file = tmp_path / "example.rst"
    skip_marker = uuid.uuid4().hex
    content = textwrap.dedent(
        text=f"""\
        .. code-block:: python

            block_1

        .. skip doccmd[{skip_marker}]: next

        .. code-block:: python

            block_2

        .. code-block:: python

            block_3
        """,
    )
    rst_file.write_text(data=content, encoding="utf-8")
    arguments = [
        "--no-pad-file",
        "--language",
        "python",
        "--skip-marker",
        skip_marker,
        "--command",
        "cat",
        str(object=rst_file),
    ]
    result = runner.invoke(
        cli=main,
        args=arguments,
        catch_exceptions=False,
        color=True,
    )
    assert result.exit_code == 0, (result.stdout, result.stderr)
    expected_output = textwrap.dedent(
        text="""\
        block_1
        block_3
        """,
    )

    assert result.stdout == expected_output
    assert result.stderr == ""


def test_default_skip_myst(tmp_path: Path) -> None:
    """
    By default, the next code block after a 'skip doccmd: next' comment in a
    MyST document is not run.
    """
    runner = CliRunner(mix_stderr=False)
    myst_file = tmp_path / "example.md"
    content = textwrap.dedent(
        text="""\
        Example

        ```python
        block_1
        ```

        <!--- skip doccmd[all]: next -->

        ```python
        block_2
        ```

        ```python
        block_3
        ```

        % skip doccmd[all]: next

        ```python
        block_4
        ```
        """,
    )
    myst_file.write_text(data=content, encoding="utf-8")
    arguments = [
        "--no-pad-file",
        "--language",
        "python",
        "--command",
        "cat",
        str(object=myst_file),
    ]
    result = runner.invoke(
        cli=main,
        args=arguments,
        catch_exceptions=False,
        color=True,
    )
    assert result.exit_code == 0, (result.stdout, result.stderr)
    expected_output = textwrap.dedent(
        text="""\
        block_1
        block_3
        """,
    )

    assert result.stdout == expected_output
    assert result.stderr == ""


def test_custom_skip_markers_myst(tmp_path: Path) -> None:
    """
    The next code block after a custom skip marker comment in a MyST document
    is not run.
    """
    runner = CliRunner(mix_stderr=False)
    myst_file = tmp_path / "example.md"
    skip_marker = uuid.uuid4().hex
    content = textwrap.dedent(
        text=f"""\
        Example

        ```python
        block_1
        ```

        <!--- skip doccmd[{skip_marker}]: next -->

        ```python
        block_2
        ```

        ```python
        block_3
        ```

        % skip doccmd[{skip_marker}]: next

        ```python
        block_4
        ```
        """,
    )
    myst_file.write_text(data=content, encoding="utf-8")
    arguments = [
        "--no-pad-file",
        "--language",
        "python",
        "--skip-marker",
        skip_marker,
        "--command",
        "cat",
        str(object=myst_file),
    ]
    result = runner.invoke(
        cli=main,
        args=arguments,
        catch_exceptions=False,
        color=True,
    )
    assert result.exit_code == 0, (result.stdout, result.stderr)
    expected_output = textwrap.dedent(
        text="""\
        block_1
        block_3
        """,
    )

    assert result.stdout == expected_output
    assert result.stderr == ""


def test_multiple_skip_markers(tmp_path: Path) -> None:
    """
    All given skip markers, including the default one, are respected.
    """
    runner = CliRunner(mix_stderr=False)
    rst_file = tmp_path / "example.rst"
    skip_marker_1 = uuid.uuid4().hex
    skip_marker_2 = uuid.uuid4().hex
    content = textwrap.dedent(
        text=f"""\
        .. code-block:: python

            block_1

        .. skip doccmd[{skip_marker_1}]: next

        .. code-block:: python

            block_2

        .. skip doccmd[{skip_marker_2}]: next

        .. code-block:: python

            block_3

        .. skip doccmd[all]: next

        .. code-block:: python

            block_4
        """,
    )
    rst_file.write_text(data=content, encoding="utf-8")
    arguments = [
        "--no-pad-file",
        "--language",
        "python",
        "--skip-marker",
        skip_marker_1,
        "--skip-marker",
        skip_marker_2,
        "--command",
        "cat",
        str(object=rst_file),
    ]
    result = runner.invoke(
        cli=main,
        args=arguments,
        catch_exceptions=False,
        color=True,
    )
    assert result.exit_code == 0, (result.stdout, result.stderr)
    expected_output = textwrap.dedent(
        text="""\
        block_1
        """,
    )

    assert result.stdout == expected_output
    assert result.stderr == ""


def test_skip_start_end(tmp_path: Path) -> None:
    """
    Skip start and end markers are respected.
    """
    runner = CliRunner(mix_stderr=False)
    rst_file = tmp_path / "example.rst"
    skip_marker_1 = uuid.uuid4().hex
    skip_marker_2 = uuid.uuid4().hex
    content = textwrap.dedent(
        text="""\
        .. code-block:: python

            block_1

        .. skip doccmd[all]: start

        .. code-block:: python

            block_2

        .. code-block:: python

            block_3

        .. skip doccmd[all]: end

        .. code-block:: python

            block_4
        """,
    )
    rst_file.write_text(data=content, encoding="utf-8")
    arguments = [
        "--no-pad-file",
        "--language",
        "python",
        "--skip-marker",
        skip_marker_1,
        "--skip-marker",
        skip_marker_2,
        "--command",
        "cat",
        str(object=rst_file),
    ]
    result = runner.invoke(
        cli=main,
        args=arguments,
        catch_exceptions=False,
        color=True,
    )
    assert result.exit_code == 0, (result.stdout, result.stderr)
    expected_output = textwrap.dedent(
        text="""\
        block_1
        block_4
        """,
    )

    assert result.stdout == expected_output
    assert result.stderr == ""


def test_duplicate_skip_marker(tmp_path: Path) -> None:
    """
    Duplicate skip markers are respected.
    """
    runner = CliRunner(mix_stderr=False)
    rst_file = tmp_path / "example.rst"
    skip_marker = uuid.uuid4().hex
    content = textwrap.dedent(
        text=f"""\
        .. code-block:: python

            block_1

        .. skip doccmd[{skip_marker}]: next

        .. code-block:: python

            block_2

        .. skip doccmd[{skip_marker}]: next

        .. code-block:: python

            block_3
        """,
    )
    rst_file.write_text(data=content, encoding="utf-8")
    arguments = [
        "--no-pad-file",
        "--language",
        "python",
        "--skip-marker",
        skip_marker,
        "--skip-marker",
        skip_marker,
        "--command",
        "cat",
        str(object=rst_file),
    ]
    result = runner.invoke(
        cli=main,
        args=arguments,
        catch_exceptions=False,
        color=True,
    )
    assert result.exit_code == 0, (result.stdout, result.stderr)
    expected_output = textwrap.dedent(
        text="""\
        block_1
        """,
    )

    assert result.stdout == expected_output
    assert result.stderr == ""


def test_default_skip_marker_given(tmp_path: Path) -> None:
    """
    No error is shown when the default skip marker is given.
    """
    runner = CliRunner(mix_stderr=False)
    rst_file = tmp_path / "example.rst"
    skip_marker = "all"
    content = textwrap.dedent(
        text=f"""\
        .. code-block:: python

            block_1

        .. skip doccmd[{skip_marker}]: next

        .. code-block:: python

            block_2

        .. skip doccmd[{skip_marker}]: next

        .. code-block:: python

            block_3
        """,
    )
    rst_file.write_text(data=content, encoding="utf-8")
    arguments = [
        "--no-pad-file",
        "--language",
        "python",
        "--skip-marker",
        skip_marker,
        "--command",
        "cat",
        str(object=rst_file),
    ]
    result = runner.invoke(
        cli=main,
        args=arguments,
        catch_exceptions=False,
        color=True,
    )
    assert result.exit_code == 0, (result.stdout, result.stderr)
    expected_output = textwrap.dedent(
        text="""\
        block_1
        """,
    )

    assert result.stdout == expected_output
    assert result.stderr == ""


def test_skip_multiple(tmp_path: Path) -> None:
    """
    It is possible to mark a code block as to be skipped by multiple markers.
    """
    runner = CliRunner(mix_stderr=False)
    rst_file = tmp_path / "example.rst"
    skip_marker_1 = uuid.uuid4().hex
    skip_marker_2 = uuid.uuid4().hex
    content = textwrap.dedent(
        text=f"""\
        .. code-block:: python

            block_1

        .. skip doccmd[{skip_marker_1}]: next
        .. skip doccmd[{skip_marker_2}]: next

        .. code-block:: python

            block_2
        """,
    )
    rst_file.write_text(data=content, encoding="utf-8")
    arguments = [
        "--no-pad-file",
        "--language",
        "python",
        "--skip-marker",
        skip_marker_1,
        "--command",
        "cat",
        str(object=rst_file),
    ]
    result = runner.invoke(
        cli=main,
        args=arguments,
        catch_exceptions=False,
        color=True,
    )
    assert result.exit_code == 0, (result.stdout, result.stderr)
    expected_output = textwrap.dedent(
        text="""\
        block_1
        """,
    )

    assert result.stdout == expected_output
    assert result.stderr == ""

    arguments = [
        "--no-pad-file",
        "--language",
        "python",
        "--skip-marker",
        skip_marker_2,
        "--command",
        "cat",
        str(object=rst_file),
    ]
    result = runner.invoke(
        cli=main,
        args=arguments,
        catch_exceptions=False,
        color=True,
    )
    assert result.exit_code == 0, (result.stdout, result.stderr)
    expected_output = textwrap.dedent(
        text="""\
        block_1
        """,
    )

    assert result.stdout == expected_output
    assert result.stderr == ""


def test_bad_skips(tmp_path: Path) -> None:
    """
    Bad skip orders are flagged.
    """
    runner = CliRunner(mix_stderr=False)
    rst_file = tmp_path / "example.rst"
    skip_marker_1 = uuid.uuid4().hex
    content = textwrap.dedent(
        text=f"""\
        .. skip doccmd[{skip_marker_1}]: end

        .. code-block:: python

            block_2
        """,
    )
    rst_file.write_text(data=content, encoding="utf-8")
    arguments = [
        "--no-pad-file",
        "--language",
        "python",
        "--skip-marker",
        skip_marker_1,
        "--command",
        "cat",
        str(object=rst_file),
    ]
    result = runner.invoke(
        cli=main,
        args=arguments,
        catch_exceptions=False,
        color=True,
    )
    assert result.exit_code != 0, (result.stdout, result.stderr)
    expected_stderr = textwrap.dedent(
        text=f"""\
        {fg.red}Error running command 'cat': 'skip doccmd[{skip_marker_1}]: end' must follow 'skip doccmd[{skip_marker_1}]: start'{reset}
        """,  # noqa: E501
    )

    assert result.stdout == ""
    assert result.stderr == expected_stderr


def test_empty_file(tmp_path: Path) -> None:
    """
    No error is shown when an empty file is given.
    """
    runner = CliRunner(mix_stderr=False)
    rst_file = tmp_path / "example.rst"
    rst_file.touch()
    arguments = [
        "--no-pad-file",
        "--language",
        "python",
        "--command",
        "cat",
        str(object=rst_file),
    ]
    result = runner.invoke(
        cli=main,
        args=arguments,
        catch_exceptions=False,
        color=True,
    )
    assert result.exit_code == 0, (result.stdout, result.stderr)
    assert result.stdout == ""
    assert result.stderr == ""


@pytest.mark.parametrize(
    argnames=("source_newline", "expect_crlf", "expect_cr", "expect_lf"),
    argvalues=[
        ("\n", False, False, True),
        ("\r\n", True, True, True),
        ("\r", False, True, False),
    ],
)
def test_detect_line_endings(
    *,
    tmp_path: Path,
    source_newline: str,
    expect_crlf: bool,
    expect_cr: bool,
    expect_lf: bool,
) -> None:
    """
    The line endings of the original file are used in the new file.
    """
    runner = CliRunner(mix_stderr=False)
    rst_file = tmp_path / "example.rst"
    content = textwrap.dedent(
        text="""\
        .. code-block:: python

            block_1
        """,
    )
    rst_file.write_text(data=content, encoding="utf-8", newline=source_newline)
    arguments = [
        "--no-pad-file",
        "--language",
        "python",
        "--command",
        "cat",
        str(object=rst_file),
    ]
    result = runner.invoke(
        cli=main,
        args=arguments,
        catch_exceptions=False,
        color=True,
    )
    assert result.exit_code == 0, (result.stdout, result.stderr)
    assert result.stderr == ""
    assert bool(b"\r\n" in result.stdout_bytes) == expect_crlf
    assert bool(b"\r" in result.stdout_bytes) == expect_cr
    assert bool(b"\n" in result.stdout_bytes) == expect_lf


def test_one_supported_markup_in_another_extension(tmp_path: Path) -> None:
    """
    Code blocks in a supported markup language in a file with an extension
    which matches another extension are not run.
    """
    runner = CliRunner(mix_stderr=False)
    rst_file = tmp_path / "example.rst"
    content = textwrap.dedent(
        text="""\
        ```python
        print("In simple markdown code block")
        ```

        ```{code-block} python
        print("In MyST code-block")
        ```
        """,
    )
    rst_file.write_text(data=content, encoding="utf-8")
    arguments = [
        "--language",
        "python",
        "--command",
        "cat",
        str(object=rst_file),
    ]
    result = runner.invoke(
        cli=main,
        args=arguments,
        catch_exceptions=False,
        color=True,
    )
    assert result.exit_code == 0, (result.stdout, result.stderr)
    # Empty because the Markdown-style code block is not run in.
    expected_output = ""
    assert result.stdout == expected_output
    assert result.stderr == ""


@pytest.mark.parametrize(argnames="extension", argvalues=[".unknown", ""])
def test_unknown_file_suffix(extension: str, tmp_path: Path) -> None:
    """
    An error is shown when the file suffix is not known.
    """
    runner = CliRunner(mix_stderr=False)
    document_file = tmp_path / ("example" + extension)
    content = textwrap.dedent(
        text="""\
        .. code-block:: python

            x = 2 + 2
            assert x == 4
        """,
    )
    document_file.write_text(data=content, encoding="utf-8")
    arguments = [
        "--language",
        "python",
        "--command",
        "cat",
        str(object=document_file),
    ]
    result = runner.invoke(
        cli=main,
        args=arguments,
        catch_exceptions=False,
        color=True,
    )
    assert result.exit_code != 0, (result.stdout, result.stderr)
    expected_stderr = textwrap.dedent(
        text=f"""\
            Usage: doccmd [OPTIONS] [DOCUMENT_PATHS]...
            Try 'doccmd --help' for help.

            Error: Markup language not known for {document_file}.
            """,
    )

    assert result.stdout == ""
    assert result.stderr == expected_stderr


def test_custom_rst_file_suffixes(tmp_path: Path) -> None:
    """
    ReStructuredText files with custom suffixes are recognized.
    """
    runner = CliRunner(mix_stderr=False)
    rst_file = tmp_path / "example.customrst"
    content = textwrap.dedent(
        text="""\
        .. code-block:: python

            x = 1
        """,
    )
    rst_file.write_text(data=content, encoding="utf-8")
    rst_file_2 = tmp_path / "example.customrst2"
    content_2 = """\
    .. code-block:: python

        x = 2
    """
    rst_file_2.write_text(data=content_2, encoding="utf-8")
    arguments = [
        "--no-pad-file",
        "--language",
        "python",
        "--command",
        "cat",
        "--rst-extension",
        ".customrst",
        "--rst-extension",
        ".customrst2",
        str(object=rst_file),
        str(object=rst_file_2),
    ]
    result = runner.invoke(
        cli=main,
        args=arguments,
        catch_exceptions=False,
        color=True,
    )
    expected_output = textwrap.dedent(
        text="""\
        x = 1
        x = 2
        """,
    )
    assert result.exit_code == 0, (result.stdout, result.stderr)
    assert result.stdout == expected_output
    assert result.stderr == ""


def test_custom_myst_file_suffixes(tmp_path: Path) -> None:
    """
    MyST files with custom suffixes are recognized.
    """
    runner = CliRunner(mix_stderr=False)
    myst_file = tmp_path / "example.custommyst"
    content = textwrap.dedent(
        text="""\
        ```python
        x = 1
        ```
        """,
    )
    myst_file.write_text(data=content, encoding="utf-8")
    myst_file_2 = tmp_path / "example.custommyst2"
    content_2 = """\
    ```python
    x = 2
    ```
    """
    myst_file_2.write_text(data=content_2, encoding="utf-8")
    arguments = [
        "--no-pad-file",
        "--language",
        "python",
        "--command",
        "cat",
        "--myst-extension",
        ".custommyst",
        "--myst-extension",
        ".custommyst2",
        str(object=myst_file),
        str(object=myst_file_2),
    ]
    result = runner.invoke(
        cli=main,
        args=arguments,
        catch_exceptions=False,
        color=True,
    )
    expected_output = textwrap.dedent(
        text="""\
        x = 1
        x = 2
        """,
    )
    assert result.exit_code == 0, (result.stdout, result.stderr)
    assert result.stdout == expected_output
    assert result.stderr == ""


@pytest.mark.parametrize(
    argnames=("options", "expected_output"),
    argvalues=[
        # We cannot test the actual behavior of using a pseudo-terminal,
        # as CI (e.g. GitHub Actions) does not support it.
        # Therefore we do not test the `--use-pty` option.
        (["--no-use-pty"], "stdout is not a terminal."),
        # We are not really testing the detection mechanism.
        (["--detect-use-pty"], "stdout is not a terminal."),
    ],
    ids=["no-use-pty", "detect-use-pty"],
)
def test_pty(
    tmp_path: Path,
    options: Sequence[str],
    expected_output: str,
) -> None:
    """
    Test options for using pseudo-terminal.
    """
    runner = CliRunner(mix_stderr=False)
    rst_file = tmp_path / "example.rst"
    tty_test = textwrap.dedent(
        text="""\
        import sys

        if sys.stdout.isatty():
            print("stdout is a terminal.")
        else:
            print("stdout is not a terminal.")
        """,
    )
    script = tmp_path / "my_script.py"
    script.write_text(data=tty_test)
    script.chmod(mode=stat.S_IRUSR | stat.S_IWUSR | stat.S_IXUSR)
    content = textwrap.dedent(
        text="""\
        .. code-block:: python

            block_1
        """,
    )
    rst_file.write_text(data=content, encoding="utf-8")
    arguments = [
        *options,
        "--no-pad-file",
        "--language",
        "python",
        "--command",
        f"{Path(sys.executable).as_posix()} {script.as_posix()}",
        str(object=rst_file),
    ]
    result = runner.invoke(
        cli=main,
        args=arguments,
        catch_exceptions=False,
        color=True,
    )
    assert result.exit_code == 0, (result.stdout, result.stderr)
    assert result.stderr == ""
    assert result.stdout.strip() == expected_output


@pytest.mark.parametrize(
    argnames="option",
    argvalues=["--rst-extension", "--myst-extension"],
)
def test_source_given_extension_no_leading_period(
    tmp_path: Path,
    option: str,
) -> None:
    """
    An error is shown when a given source file extension is given with no
    leading period.
    """
    runner = CliRunner(mix_stderr=False)
    source_file = tmp_path / "example.rst"
    content = "Hello world"
    source_file.write_text(data=content, encoding="utf-8")
    arguments = [
        "--language",
        "python",
        "--command",
        "cat",
        option,
        "customrst",
        str(object=source_file),
    ]
    result = runner.invoke(
        cli=main,
        args=arguments,
        catch_exceptions=False,
        color=True,
    )
    assert result.exit_code != 0, (result.stdout, result.stderr)
    expected_stderr = textwrap.dedent(
        text=f"""\
            Usage: doccmd [OPTIONS] [DOCUMENT_PATHS]...
            Try 'doccmd --help' for help.

            Error: Invalid value for '{option}': 'customrst' does not start with a '.'.
            """,  # noqa: E501
    )
    assert result.stdout == ""
    assert result.stderr == expected_stderr


def test_overlapping_extensions(tmp_path: Path) -> None:
    """
    An error is shown if there are overlapping extensions between --rst-
    extension and --myst-extension.
    """
    runner = CliRunner(mix_stderr=False)
    source_file = tmp_path / "example.custom"
    content = textwrap.dedent(
        text="""\
        .. code-block:: python

            x = 1
        """,
    )
    source_file.write_text(data=content, encoding="utf-8")
    arguments = [
        "--language",
        "python",
        "--command",
        "cat",
        "--rst-extension",
        ".custom",
        "--myst-extension",
        ".custom",
        "--rst-extension",
        ".custom2",
        "--myst-extension",
        ".custom2",
        str(object=source_file),
    ]
    result = runner.invoke(
        cli=main,
        args=arguments,
        catch_exceptions=False,
        color=True,
    )
    assert result.exit_code != 0, (result.stdout, result.stderr)
    expected_stderr = textwrap.dedent(
        text="""\
            Usage: doccmd [OPTIONS] [DOCUMENT_PATHS]...
            Try 'doccmd --help' for help.

            Error: Overlapping suffixes between MyST and reStructuredText: .custom, .custom2.
            """,  # noqa: E501
    )
    assert result.stdout == ""
    assert result.stderr == expected_stderr


def test_overlapping_extensions_dot(tmp_path: Path) -> None:
    """
    No error is shown if multiple extension types are '.'.
    """
    runner = CliRunner(mix_stderr=False)
    source_file = tmp_path / "example.custom"
    content = textwrap.dedent(
        text="""\
        .. code-block:: python

            x = 1
        """,
    )
    source_file.write_text(data=content, encoding="utf-8")
    arguments = [
        "--language",
        "python",
        "--no-pad-file",
        "--command",
        "cat",
        "--rst-extension",
        ".",
        "--myst-extension",
        ".",
        "--rst-extension",
        ".custom",
        str(object=source_file),
    ]
    result = runner.invoke(
        cli=main,
        args=arguments,
        catch_exceptions=False,
        color=True,
    )
    assert result.exit_code == 0, (result.stdout, result.stderr)
    expected_output = textwrap.dedent(
        text="""\
        x = 1
        """,
    )
    assert result.stdout == expected_output
    assert result.stderr == ""


def test_markdown(tmp_path: Path) -> None:
    """
    It is possible to run a command against a Markdown file.
    """
    runner = CliRunner(mix_stderr=False)
    source_file = tmp_path / "example.md"
    content = textwrap.dedent(
        text="""\
        % skip doccmd[all]: next

        ```python
            x = 1
        ```

        <!--- skip doccmd[all]: next -->

        ```python
            x = 2
        ```

        ```python
            x = 3
        ```
        """,
    )
    source_file.write_text(data=content, encoding="utf-8")
    arguments = [
        "--language",
        "python",
        "--no-pad-file",
        "--command",
        "cat",
        "--rst-extension",
        ".",
        "--myst-extension",
        ".",
        "--markdown-extension",
        ".md",
        str(object=source_file),
    ]
    result = runner.invoke(
        cli=main,
        args=arguments,
        catch_exceptions=False,
        color=True,
    )
    assert result.exit_code == 0, (result.stdout, result.stderr)
    expected_output = textwrap.dedent(
        text="""\
        x = 1
        x = 3
        """,
    )
    # The first skip directive is not run as "%" is not a valid comment in
    # Markdown.
    #
    # The second skip directive is run as `<!--- skip doccmd[all]:
    # next -->` is a valid comment in Markdown.
    #
    # The code block after the second skip directive is run as it is
    # a valid Markdown code block.
    assert result.stdout == expected_output
    assert result.stderr == ""


def test_directory(tmp_path: Path) -> None:
    """
    All source files in a given directory are worked on.
    """
    runner = CliRunner(mix_stderr=False)
    rst_file = tmp_path / "example.rst"
    rst_content = textwrap.dedent(
        text="""\
        .. code-block:: python

            rst_1_block
        """,
    )
    rst_file.write_text(data=rst_content, encoding="utf-8")
    md_file = tmp_path / "example.md"
    md_content = textwrap.dedent(
        text="""\
        ```python
        md_1_block
        ```
        """,
    )
    md_file.write_text(data=md_content, encoding="utf-8")
    sub_directory = tmp_path / "subdir"
    sub_directory.mkdir()
    rst_file_in_sub_directory = sub_directory / "subdir_example.rst"
    subdir_rst_content = textwrap.dedent(
        text="""\
        .. code-block:: python

            rst_subdir_1_block
        """,
    )
    rst_file_in_sub_directory.write_text(
        data=subdir_rst_content,
        encoding="utf-8",
    )

    sub_directory_with_known_file_extension = sub_directory / "subdir.rst"
    sub_directory_with_known_file_extension.mkdir()

    arguments = [
        "--language",
        "python",
        "--no-pad-file",
        "--command",
        "cat",
        str(object=tmp_path),
    ]
    result = runner.invoke(
        cli=main,
        args=arguments,
        catch_exceptions=False,
        color=True,
    )
    assert result.exit_code == 0, result.stderr
    expected_output = textwrap.dedent(
        text="""\
        md_1_block
        rst_1_block
        rst_subdir_1_block
        """,
    )

    assert result.stdout == expected_output
    assert result.stderr == ""


def test_de_duplication_source_files_and_dirs(tmp_path: Path) -> None:
    """
    If a file is given which is within a directory that is also given, the file
    is de-duplicated.
    """
    runner = CliRunner(mix_stderr=False)
    rst_file = tmp_path / "example.rst"
    rst_content = textwrap.dedent(
        text="""\
        .. code-block:: python

            rst_1_block
        """,
    )
    rst_file.write_text(data=rst_content, encoding="utf-8")
    sub_directory = tmp_path / "subdir"
    sub_directory.mkdir()
    rst_file_in_sub_directory = sub_directory / "subdir_example.rst"
    subdir_rst_content = textwrap.dedent(
        text="""\
        .. code-block:: python

            rst_subdir_1_block
        """,
    )
    rst_file_in_sub_directory.write_text(
        data=subdir_rst_content,
        encoding="utf-8",
    )

    arguments = [
        "--language",
        "python",
        "--no-pad-file",
        "--command",
        "cat",
        str(object=tmp_path),
        str(object=sub_directory),
        str(object=rst_file_in_sub_directory),
    ]
    result = runner.invoke(
        cli=main,
        args=arguments,
        catch_exceptions=False,
        color=True,
    )
    assert result.exit_code == 0, result.stderr
    expected_output = textwrap.dedent(
        text="""\
        rst_1_block
        rst_subdir_1_block
        """,
    )

    assert result.stdout == expected_output
    assert result.stderr == ""


def test_max_depth(tmp_path: Path) -> None:
    """
    The --max-depth option limits the depth of directories to search for files.
    """
    runner = CliRunner(mix_stderr=False)
    rst_file = tmp_path / "example.rst"
    rst_content = textwrap.dedent(
        text="""\
        .. code-block:: python

            rst_1_block
        """,
    )
    rst_file.write_text(data=rst_content, encoding="utf-8")

    sub_directory = tmp_path / "subdir"
    sub_directory.mkdir()
    rst_file_in_sub_directory = sub_directory / "subdir_example.rst"
    subdir_rst_content = textwrap.dedent(
        text="""\
        .. code-block:: python

            rst_subdir_1_block
        """,
    )
    rst_file_in_sub_directory.write_text(
        data=subdir_rst_content,
        encoding="utf-8",
    )

    sub_sub_directory = sub_directory / "subsubdir"
    sub_sub_directory.mkdir()
    rst_file_in_sub_sub_directory = sub_sub_directory / "subsubdir_example.rst"
    subsubdir_rst_content = textwrap.dedent(
        text="""\
        .. code-block:: python

            rst_subsubdir_1_block
        """,
    )
    rst_file_in_sub_sub_directory.write_text(
        data=subsubdir_rst_content,
        encoding="utf-8",
    )

    arguments = [
        "--language",
        "python",
        "--no-pad-file",
        "--command",
        "cat",
        "--max-depth",
        "1",
        str(object=tmp_path),
    ]
    result = runner.invoke(
        cli=main,
        args=arguments,
        catch_exceptions=False,
        color=True,
    )
    assert result.exit_code == 0, result.stderr
    expected_output = textwrap.dedent(
        text="""\
        rst_1_block
        """,
    )

    assert result.stdout == expected_output
    assert result.stderr == ""

    arguments = [
        "--language",
        "python",
        "--no-pad-file",
        "--command",
        "cat",
        "--max-depth",
        "2",
        str(object=tmp_path),
    ]
    result = runner.invoke(
        cli=main,
        args=arguments,
        catch_exceptions=False,
        color=True,
    )
    assert result.exit_code == 0, result.stderr
    expected_output = textwrap.dedent(
        text="""\
        rst_1_block
        rst_subdir_1_block
        """,
    )

    assert result.stdout == expected_output
    assert result.stderr == ""

    arguments = [
        "--language",
        "python",
        "--no-pad-file",
        "--command",
        "cat",
        "--max-depth",
        "3",
        str(object=tmp_path),
    ]
    result = runner.invoke(
        cli=main,
        args=arguments,
        catch_exceptions=False,
        color=True,
    )
    assert result.exit_code == 0, result.stderr
    expected_output = textwrap.dedent(
        text="""\
        rst_1_block
        rst_subdir_1_block
        rst_subsubdir_1_block
        """,
    )

    assert result.stdout == expected_output
    assert result.stderr == ""


def test_exclude_files_from_recursed_directories(tmp_path: Path) -> None:
    """
    Files with names matching the exclude pattern are not processed when
    recursing directories.
    """
    runner = CliRunner(mix_stderr=False)
    rst_file = tmp_path / "example.rst"
    rst_content = textwrap.dedent(
        text="""\
        .. code-block:: python

            rst_1_block
        """,
    )
    rst_file.write_text(data=rst_content, encoding="utf-8")

    sub_directory = tmp_path / "subdir"
    sub_directory.mkdir()
    rst_file_in_sub_directory = sub_directory / "subdir_example.rst"
    subdir_rst_content = textwrap.dedent(
        text="""\
        .. code-block:: python

            rst_subdir_1_block
        """,
    )
    rst_file_in_sub_directory.write_text(
        data=subdir_rst_content,
        encoding="utf-8",
    )

    excluded_file = sub_directory / "exclude_me.rst"
    excluded_content = textwrap.dedent(
        text="""\
        .. code-block:: python

            excluded_block
        """,
    )
    excluded_file.write_text(data=excluded_content, encoding="utf-8")

    arguments = [
        "--language",
        "python",
        "--no-pad-file",
        "--command",
        "cat",
        "--exclude",
        "exclude_*e.*",
        str(object=tmp_path),
    ]
    result = runner.invoke(
        cli=main,
        args=arguments,
        catch_exceptions=False,
        color=True,
    )
    assert result.exit_code == 0, result.stderr
    expected_output = textwrap.dedent(
        text="""\
        rst_1_block
        rst_subdir_1_block
        """,
    )

    assert result.stdout == expected_output
    assert result.stderr == ""


def test_multiple_exclude_patterns(tmp_path: Path) -> None:
    """
    Files matching any of the exclude patterns are not processed when recursing
    directories.
    """
    runner = CliRunner(mix_stderr=False)
    rst_file = tmp_path / "example.rst"
    rst_content = textwrap.dedent(
        text="""\
        .. code-block:: python

            rst_1_block
        """,
    )
    rst_file.write_text(data=rst_content, encoding="utf-8")

    sub_directory = tmp_path / "subdir"
    sub_directory.mkdir()
    rst_file_in_sub_directory = sub_directory / "subdir_example.rst"
    subdir_rst_content = textwrap.dedent(
        text="""\
        .. code-block:: python

            rst_subdir_1_block
        """,
    )
    rst_file_in_sub_directory.write_text(
        data=subdir_rst_content,
        encoding="utf-8",
    )

    excluded_file_1 = sub_directory / "exclude_me.rst"
    excluded_content_1 = """\
    .. code-block:: python

        excluded_block_1
    """
    excluded_file_1.write_text(data=excluded_content_1, encoding="utf-8")

    excluded_file_2 = sub_directory / "ignore_me.rst"
    excluded_content_2 = """\
    .. code-block:: python

        excluded_block_2
    """
    excluded_file_2.write_text(data=excluded_content_2, encoding="utf-8")

    arguments = [
        "--language",
        "python",
        "--no-pad-file",
        "--command",
        "cat",
        "--exclude",
        "exclude_*e.*",
        "--exclude",
        "ignore_*e.*",
        str(object=tmp_path),
    ]
    result = runner.invoke(
        cli=main,
        args=arguments,
        catch_exceptions=False,
        color=True,
    )
    assert result.exit_code == 0, result.stderr
    expected_output = textwrap.dedent(
        text="""\
        rst_1_block
        rst_subdir_1_block
        """,
    )

    assert result.stdout == expected_output
    assert result.stderr == ""


@pytest.mark.parametrize(
    argnames=("fail_on_parse_error_options", "expected_exit_code"),
    argvalues=[
        ([], 0),
        (["--fail-on-parse-error"], 1),
    ],
)
def test_lexing_exception(
    tmp_path: Path,
    fail_on_parse_error_options: Sequence[str],
    expected_exit_code: int,
) -> None:
    """
    Lexing exceptions are handled when an invalid source file is given.
    """
    runner = CliRunner(mix_stderr=False)
    source_file = tmp_path / "invalid_example.md"
    # Lexing error as there is a hyphen in the comment
    # or... because of the word code!
    invalid_content = textwrap.dedent(
        text="""\
        <!-- code -->
        """,
    )
    source_file.write_text(data=invalid_content, encoding="utf-8")
    arguments = [
        *fail_on_parse_error_options,
        "--language",
        "python",
        "--command",
        "cat",
        str(object=source_file),
    ]
    result = runner.invoke(
        cli=main,
        args=arguments,
        catch_exceptions=False,
        color=True,
    )
    assert result.exit_code == expected_exit_code, (
        result.stdout,
        result.stderr,
    )
    expected_stderr = textwrap.dedent(
        text=f"""\
        {fg.red}Could not parse {source_file}: Could not find end of '<!-- code -->\\n', starting at line 1, column 1, looking for '(?:(?<=\\n))?--+>' in {source_file}:
        ''{reset}
        """,  # noqa: E501
    )
    assert result.stderr == expected_stderr


@pytest.mark.parametrize(
    argnames="file_padding_options",
    argvalues=[
        [],
        ["--no-pad-file"],
    ],
)
@pytest.mark.parametrize(
    argnames=("group_marker", "group_marker_options"),
    argvalues=[
        ("all", []),
        ("custom-marker", ["--group-marker", "custom-marker"]),
    ],
)
@pytest.mark.parametrize(
    argnames=("group_padding_options", "expect_padding"),
    argvalues=[
        ([], True),
        (["--no-pad-groups"], False),
    ],
)
def test_group_blocks(
    *,
    tmp_path: Path,
    file_padding_options: Sequence[str],
    group_marker: str,
    group_marker_options: Sequence[str],
    group_padding_options: Sequence[str],
    expect_padding: bool,
) -> None:
    """It is possible to group some blocks together.

    Code blocks between a group start and end marker are concatenated
    and passed as a single input to the command.
    """
    runner = CliRunner(mix_stderr=False)
    rst_file = tmp_path / "example.rst"
    script = tmp_path / "print_underlined.py"
    content = textwrap.dedent(
        text=f"""\
        .. code-block:: python

            block_1

        .. group doccmd[{group_marker}]: start

        .. code-block:: python

            block_group_1

        .. code-block:: python

            block_group_2

        .. group doccmd[{group_marker}]: end

        .. code-block:: python

            block_3
        """,
    )
    rst_file.write_text(data=content, encoding="utf-8")

    print_underlined_script = textwrap.dedent(
        text="""\
        import sys
        import pathlib

        # We strip here so that we don't have to worry about
        # the file padding.
        print(pathlib.Path(sys.argv[1]).read_text().strip())
        print("-------")
        """,
    )
    script.write_text(data=print_underlined_script, encoding="utf-8")

    arguments = [
        *file_padding_options,
        *group_padding_options,
        *group_marker_options,
        "--language",
        "python",
        "--command",
        f"{Path(sys.executable).as_posix()} {script.as_posix()}",
        str(object=rst_file),
    ]
    result = runner.invoke(
        cli=main,
        args=arguments,
        catch_exceptions=False,
    )
    # The expected output is that the content outside the group remains
    # unchanged, while the contents inside the group are merged.
    if expect_padding:
        expected_output = textwrap.dedent(
            text="""\
            block_1
            -------
            block_group_1



            block_group_2
            -------
            block_3
            -------
            """,
        )
    else:
        expected_output = textwrap.dedent(
            text="""\
            block_1
            -------
            block_group_1

            block_group_2
            -------
            block_3
            -------
            """,
        )
    assert result.exit_code == 0, (result.stdout, result.stderr)
    assert result.stdout == expected_output
    assert result.stderr == ""


def test_modify_file_single_group_block(tmp_path: Path) -> None:
    """
    Commands in groups cannot modify files in single grouped blocks.
    """
    runner = CliRunner(mix_stderr=False)
    rst_file = tmp_path / "example.rst"
    content = textwrap.dedent(
        text="""\
        .. group doccmd[all]: start

        .. code-block:: python

            a = 1
            b = 1
            c = 1

        .. group doccmd[all]: end
        """,
    )
    rst_file.write_text(data=content, encoding="utf-8")
    modify_code_script = textwrap.dedent(
        text="""\
        #!/usr/bin/env python

        import sys

        with open(sys.argv[1], "w") as file:
            file.write("foobar")
        """,
    )
    modify_code_file = tmp_path / "modify_code.py"
    modify_code_file.write_text(data=modify_code_script, encoding="utf-8")
    arguments = [
        "--language",
        "python",
        "--command",
        f"{Path(sys.executable).as_posix()} {modify_code_file.as_posix()}",
        str(object=rst_file),
    ]
    result = runner.invoke(
        cli=main,
        args=arguments,
        catch_exceptions=False,
        color=True,
    )
    assert result.exit_code == 1, (result.stdout, result.stderr)
    new_content = rst_file.read_text(encoding="utf-8")
    expected_content = content
    assert new_content == expected_content

    expected_stderr = textwrap.dedent(
        text=f"""\
            {fg.yellow}Writing to a group is not supported.

            A command modified the contents of examples in the group ending on line 3 in {rst_file.as_posix()}.

            Diff:

            --- original

            +++ modified

<<<<<<< HEAD
            @@ -1,6 +1 @@

            -a = 1
            -b = 1
            -
            -
            -
=======
            @@ -1,3 +1 @@

            -a = 1
            -b = 1
>>>>>>> ee2db731
            -c = 1
            +foobar{reset}
            """,  # noqa: E501
    )
    assert result.stderr == expected_stderr


def test_modify_file_multiple_group_blocks(tmp_path: Path) -> None:
    """
    Commands in groups cannot modify files in multiple grouped commands.
    """
    runner = CliRunner(mix_stderr=False)
    rst_file = tmp_path / "example.rst"
    content = textwrap.dedent(
        text="""\
        .. group doccmd[all]: start

        .. code-block:: python

            a = 1
            b = 1

        .. code-block:: python

            c = 1

        .. group doccmd[all]: end
        """,
    )
    rst_file.write_text(data=content, encoding="utf-8")
    modify_code_script = textwrap.dedent(
        text="""\
        #!/usr/bin/env python

        import sys

        with open(sys.argv[1], "w") as file:
            file.write("foobar")
        """,
    )
    modify_code_file = tmp_path / "modify_code.py"
    modify_code_file.write_text(data=modify_code_script, encoding="utf-8")
    arguments = [
        "--language",
        "python",
        "--command",
        f"{Path(sys.executable).as_posix()} {modify_code_file.as_posix()}",
        str(object=rst_file),
    ]
    result = runner.invoke(
        cli=main,
        args=arguments,
        catch_exceptions=False,
        color=True,
    )
    assert result.exit_code == 1, (result.stdout, result.stderr)
    new_content = rst_file.read_text(encoding="utf-8")
    expected_content = content
    assert new_content == expected_content

    expected_stderr = textwrap.dedent(
        text=f"""\
            {fg.yellow}Writing to a group is not supported.

            A command modified the contents of examples in the group ending on line 3 in {rst_file.as_posix()}.

            Diff:

            --- original

            +++ modified

            @@ -1,6 +1 @@

            -a = 1
            -b = 1
            -
            -
            -
            -c = 1
            +foobar{reset}
            """,  # noqa: E501
    )
    assert result.stderr == expected_stderr


def test_fail_on_group_write(*, tmp_path: Path) -> None:
    """
    The command fails when a group block is modified.
    """<|MERGE_RESOLUTION|>--- conflicted
+++ resolved
@@ -2820,7 +2820,20 @@
     assert result.stderr == ""
 
 
-def test_modify_file_single_group_block(tmp_path: Path) -> None:
+@pytest.mark.parametrize(
+    argnames=("fail_on_group_write_options", "expected_exit_code"),
+    argvalues=[
+        ([], 1),
+        (["--fail-on-group-write"], 1),
+        (["--no-fail-on-group-write"], 0),
+    ],
+)
+def test_modify_file_single_group_block(
+    *,
+    tmp_path: Path,
+    fail_on_group_write_options: Sequence[str],
+    expected_exit_code: int,
+) -> None:
     """
     Commands in groups cannot modify files in single grouped blocks.
     """
@@ -2853,6 +2866,7 @@
     modify_code_file = tmp_path / "modify_code.py"
     modify_code_file.write_text(data=modify_code_script, encoding="utf-8")
     arguments = [
+        *fail_on_group_write_options,
         "--language",
         "python",
         "--command",
@@ -2865,7 +2879,10 @@
         catch_exceptions=False,
         color=True,
     )
-    assert result.exit_code == 1, (result.stdout, result.stderr)
+    assert result.exit_code == expected_exit_code, (
+        result.stdout,
+        result.stderr,
+    )
     new_content = rst_file.read_text(encoding="utf-8")
     expected_content = content
     assert new_content == expected_content
@@ -2882,20 +2899,10 @@
 
             +++ modified
 
-<<<<<<< HEAD
-            @@ -1,6 +1 @@
+            @@ -1,3 +1 @@
 
             -a = 1
             -b = 1
-            -
-            -
-            -
-=======
-            @@ -1,3 +1 @@
-
-            -a = 1
-            -b = 1
->>>>>>> ee2db731
             -c = 1
             +foobar{reset}
             """,  # noqa: E501
@@ -2903,7 +2910,20 @@
     assert result.stderr == expected_stderr
 
 
-def test_modify_file_multiple_group_blocks(tmp_path: Path) -> None:
+@pytest.mark.parametrize(
+    argnames=("fail_on_group_write_options", "expected_exit_code"),
+    argvalues=[
+        ([], 1),
+        (["--fail-on-group-write"], 1),
+        (["--no-fail-on-group-write"], 0),
+    ],
+)
+def test_modify_file_multiple_group_blocks(
+    *,
+    tmp_path: Path,
+    fail_on_group_write_options: Sequence[str],
+    expected_exit_code: int,
+) -> None:
     """
     Commands in groups cannot modify files in multiple grouped commands.
     """
@@ -2939,6 +2959,7 @@
     modify_code_file = tmp_path / "modify_code.py"
     modify_code_file.write_text(data=modify_code_script, encoding="utf-8")
     arguments = [
+        *fail_on_group_write_options,
         "--language",
         "python",
         "--command",
@@ -2951,7 +2972,10 @@
         catch_exceptions=False,
         color=True,
     )
-    assert result.exit_code == 1, (result.stdout, result.stderr)
+    assert result.exit_code == expected_exit_code, (
+        result.stdout,
+        result.stderr,
+    )
     new_content = rst_file.read_text(encoding="utf-8")
     expected_content = content
     assert new_content == expected_content
@@ -2979,10 +3003,4 @@
             +foobar{reset}
             """,  # noqa: E501
     )
-    assert result.stderr == expected_stderr
-
-
-def test_fail_on_group_write(*, tmp_path: Path) -> None:
-    """
-    The command fails when a group block is modified.
-    """+    assert result.stderr == expected_stderr