"""
Tests for `doccmd`.
"""

import stat
import subprocess
import sys
import textwrap
import uuid
from collections.abc import Sequence
from pathlib import Path

import pytest
from ansi.colour import fg
from ansi.colour.base import Graphic
from ansi.colour.fx import reset
from click.testing import CliRunner
from pytest_regressions.file_regression import FileRegressionFixture

from doccmd import main


def test_help(file_regression: FileRegressionFixture) -> None:
    """Expected help text is shown.

    This help text is defined in files.
    To update these files, run ``pytest`` with the ``--regen-all`` flag.
    """
    runner = CliRunner(mix_stderr=False)
    arguments = ["--help"]
    result = runner.invoke(
        cli=main,
        args=arguments,
        catch_exceptions=False,
        color=True,
    )
    assert result.exit_code == 0, (result.stdout, result.stderr)
    file_regression.check(contents=result.output)


def test_run_command(tmp_path: Path) -> None:
    """
    It is possible to run a command against a code block in a document.
    """
    runner = CliRunner(mix_stderr=False)
    rst_file = tmp_path / "example.rst"
    content = textwrap.dedent(
        text="""\
        .. code-block:: python

            x = 2 + 2
            assert x == 4
        """,
    )
    rst_file.write_text(data=content, encoding="utf-8")
    arguments = [
        "--language",
        "python",
        "--command",
        "cat",
        str(object=rst_file),
    ]
    result = runner.invoke(
        cli=main,
        args=arguments,
        catch_exceptions=False,
        color=True,
    )
    assert result.exit_code == 0, (result.stdout, result.stderr)
    expected_output = textwrap.dedent(
        # The file is padded so that any error messages relate to the correct
        # line number in the original file.
        text="""\


        x = 2 + 2
        assert x == 4
        """,
    )

    assert result.stdout == expected_output
    assert result.stderr == ""


def test_double_language(tmp_path: Path) -> None:
    """
    Giving the same language twice does not run the command twice.
    """
    runner = CliRunner(mix_stderr=False)
    rst_file = tmp_path / "example.rst"
    content = textwrap.dedent(
        text="""\
        .. code-block:: python

            x = 2 + 2
            assert x == 4
        """,
    )
    rst_file.write_text(data=content, encoding="utf-8")
    arguments = [
        "--language",
        "python",
        "--language",
        "python",
        "--command",
        "cat",
        str(object=rst_file),
    ]
    result = runner.invoke(
        cli=main,
        args=arguments,
        catch_exceptions=False,
        color=True,
    )
    assert result.exit_code == 0, (result.stdout, result.stderr)
    expected_output = textwrap.dedent(
        # The file is padded so that any error messages relate to the correct
        # line number in the original file.
        text="""\


        x = 2 + 2
        assert x == 4
        """,
    )

    assert result.stdout == expected_output
    assert result.stderr == ""


def test_file_does_not_exist() -> None:
    """
    An error is shown when a file does not exist.
    """
    runner = CliRunner(mix_stderr=False)
    arguments = [
        "--language",
        "python",
        "--command",
        "cat",
        "non_existent_file.rst",
    ]
    result = runner.invoke(
        cli=main,
        args=arguments,
        catch_exceptions=False,
        color=True,
    )
    assert result.exit_code != 0
    assert "Path 'non_existent_file.rst' does not exist" in result.stderr


def test_not_utf_8_file_given(tmp_path: Path) -> None:
    """
    No error is given if a file is passed in which is not UTF-8.
    """
    runner = CliRunner(mix_stderr=False)
    rst_file = tmp_path / "example.rst"
    content = textwrap.dedent(
        text="""\
        .. code-block:: python

           print("\xc0\x80")
        """,
    )
    rst_file.write_text(data=content, encoding="latin1")
    arguments = [
        "--language",
        "python",
        "--command",
        "cat",
        str(object=rst_file),
    ]
    result = runner.invoke(
        cli=main,
        args=arguments,
        catch_exceptions=False,
        color=True,
    )
    assert result.exit_code == 0, (result.stdout, result.stderr)
    expected_output_bytes = b'print("\xc0\x80")'
    expected_stderr = ""
    assert result.stdout_bytes.strip() == expected_output_bytes
    assert result.stderr == expected_stderr


@pytest.mark.parametrize(
    argnames=("fail_on_parse_error_options", "expected_exit_code"),
    argvalues=[
        ([], 0),
        (["--fail-on-parse-error"], 1),
    ],
)
def test_unknown_encoding(
    tmp_path: Path,
    fail_on_parse_error_options: Sequence[str],
    expected_exit_code: int,
) -> None:
    """
    An error is shown when a file cannot be decoded.
    """
    runner = CliRunner(mix_stderr=False)
    rst_file = tmp_path / "example.rst"
    rst_file.write_bytes(data=Path(sys.executable).read_bytes())
    arguments = [
        *fail_on_parse_error_options,
        "--language",
        "python",
        "--command",
        "cat",
        str(object=rst_file),
    ]
    result = runner.invoke(
        cli=main,
        args=arguments,
        catch_exceptions=False,
        color=True,
    )
    expected_stderr = (
        f"{fg.red}Could not parse {rst_file}: "
        f"Could not detect encoding.{reset}\n"
    )
    assert result.exit_code == expected_exit_code
    assert result.stdout == ""
    assert result.stderr == expected_stderr


def test_multiple_code_blocks(tmp_path: Path) -> None:
    """
    It is possible to run a command against multiple code blocks in a document.
    """
    runner = CliRunner(mix_stderr=False)
    rst_file = tmp_path / "example.rst"
    content = textwrap.dedent(
        text="""\
        .. code-block:: python

            x = 2 + 2
            assert x == 4

        .. code-block:: python

            y = 3 + 3
            assert y == 6
        """,
    )
    rst_file.write_text(data=content, encoding="utf-8")
    arguments = [
        "--language",
        "python",
        "--command",
        "cat",
        str(object=rst_file),
    ]
    result = runner.invoke(
        cli=main,
        args=arguments,
        catch_exceptions=False,
        color=True,
    )
    assert result.exit_code == 0, (result.stdout, result.stderr)
    expected_output = textwrap.dedent(
        text="""\


        x = 2 + 2
        assert x == 4







        y = 3 + 3
        assert y == 6
        """,
    )

    assert result.stdout == expected_output
    assert result.stderr == ""


def test_language_filters(tmp_path: Path) -> None:
    """
    Languages not specified are not run.
    """
    runner = CliRunner(mix_stderr=False)
    rst_file = tmp_path / "example.rst"
    content = textwrap.dedent(
        text="""\
        .. code-block:: python

            x = 2 + 2
            assert x == 4

        .. code-block:: javascript

            var y = 3 + 3;
            console.assert(y === 6);
        """,
    )
    rst_file.write_text(data=content, encoding="utf-8")
    arguments = [
        "--language",
        "python",
        "--command",
        "cat",
        str(object=rst_file),
    ]
    result = runner.invoke(
        cli=main,
        args=arguments,
        catch_exceptions=False,
        color=True,
    )
    assert result.exit_code == 0, (result.stdout, result.stderr)
    expected_output = textwrap.dedent(
        text="""\


        x = 2 + 2
        assert x == 4
        """,
    )

    assert result.stdout == expected_output
    assert result.stderr == ""


def test_run_command_no_pad_file(tmp_path: Path) -> None:
    """
    It is possible to not pad the file.
    """
    runner = CliRunner(mix_stderr=False)
    rst_file = tmp_path / "example.rst"
    content = textwrap.dedent(
        text="""\
        .. code-block:: python

            x = 2 + 2
            assert x == 4
        """,
    )
    rst_file.write_text(data=content, encoding="utf-8")
    arguments = [
        "--language",
        "python",
        "--command",
        "cat",
        "--no-pad-file",
        str(object=rst_file),
    ]
    result = runner.invoke(
        cli=main,
        args=arguments,
        catch_exceptions=False,
        color=True,
    )
    assert result.exit_code == 0, (result.stdout, result.stderr)
    expected_output = textwrap.dedent(
        text="""\
        x = 2 + 2
        assert x == 4
        """,
    )

    assert result.stdout == expected_output
    assert result.stderr == ""


def test_multiple_files(tmp_path: Path) -> None:
    """
    It is possible to run a command against multiple files.
    """
    runner = CliRunner(mix_stderr=False)
    rst_file1 = tmp_path / "example1.rst"
    rst_file2 = tmp_path / "example2.rst"
    content1 = """\
    .. code-block:: python

        x = 2 + 2
        assert x == 4
    """
    content2 = """\
    .. code-block:: python

        y = 3 + 3
        assert y == 6
    """
    rst_file1.write_text(data=content1, encoding="utf-8")
    rst_file2.write_text(data=content2, encoding="utf-8")
    arguments = [
        "--language",
        "python",
        "--command",
        "cat",
        str(object=rst_file1),
        str(object=rst_file2),
    ]
    result = runner.invoke(
        cli=main,
        args=arguments,
        catch_exceptions=False,
        color=True,
    )
    assert result.exit_code == 0, (result.stdout, result.stderr)
    expected_output = textwrap.dedent(
        text="""\


        x = 2 + 2
        assert x == 4


        y = 3 + 3
        assert y == 6
        """,
    )

    assert result.stdout == expected_output
    assert result.stderr == ""


def test_multiple_files_multiple_types(tmp_path: Path) -> None:
    """
    It is possible to run a command against multiple files of multiple types
    (Markdown and rST).
    """
    runner = CliRunner(mix_stderr=False)
    rst_file = tmp_path / "example.rst"
    md_file = tmp_path / "example.md"
    rst_content = textwrap.dedent(
        text="""\
        .. code-block:: python

            print("In reStructuredText code-block")

        .. code:: python

            print("In reStructuredText code")
        """,
    )
    md_content = textwrap.dedent(
        text="""\
        ```python
        print("In simple markdown code block")
        ```

        ```{code-block} python
        print("In MyST code-block")
        ```

        ```{code} python
        print("In MyST code")
        ```
        """,
    )
    rst_file.write_text(data=rst_content, encoding="utf-8")
    md_file.write_text(data=md_content, encoding="utf-8")
    arguments = [
        "--language",
        "python",
        "--command",
        "cat",
        "--no-pad-file",
        str(object=rst_file),
        str(object=md_file),
    ]
    result = runner.invoke(
        cli=main,
        args=arguments,
        catch_exceptions=False,
        color=True,
    )
    assert result.exit_code == 0, (result.stdout, result.stderr)
    expected_output = textwrap.dedent(
        text="""\
        print("In reStructuredText code-block")
        print("In reStructuredText code")
        print("In simple markdown code block")
        print("In MyST code-block")
        print("In MyST code")
        """,
    )

    assert result.stdout == expected_output
    assert result.stderr == ""


def test_modify_file(tmp_path: Path) -> None:
    """
    Commands (outside of groups) can modify files.
    """
    runner = CliRunner(mix_stderr=False)
    rst_file = tmp_path / "example.rst"
    content = textwrap.dedent(
        text="""\
        .. code-block:: python

            a = 1
            b = 1
            c = 1
        """,
    )
    rst_file.write_text(data=content, encoding="utf-8")
    modify_code_script = textwrap.dedent(
        text="""\
        #!/usr/bin/env python

        import sys

        with open(sys.argv[1], "w") as file:
            file.write("foobar")
        """,
    )
    modify_code_file = tmp_path / "modify_code.py"
    modify_code_file.write_text(data=modify_code_script, encoding="utf-8")
    arguments = [
        "--language",
        "python",
        "--command",
        f"python {modify_code_file.as_posix()}",
        str(object=rst_file),
    ]
    result = runner.invoke(
        cli=main,
        args=arguments,
        catch_exceptions=False,
        color=True,
    )
    assert result.exit_code == 0, (result.stdout, result.stderr)
    modified_content = rst_file.read_text(encoding="utf-8")
    expected_modified_content = textwrap.dedent(
        text="""\
        .. code-block:: python

            foobar
        """,
    )
    assert modified_content == expected_modified_content


def test_exit_code(tmp_path: Path) -> None:
    """
    The exit code of the first failure is propagated.
    """
    runner = CliRunner(mix_stderr=False)
    rst_file = tmp_path / "example.rst"
    exit_code = 25
    content = textwrap.dedent(
        text=f"""\
        .. code-block:: python

            import sys
            sys.exit({exit_code})
        """,
    )
    rst_file.write_text(data=content, encoding="utf-8")
    arguments = [
        "--language",
        "python",
        "--command",
        Path(sys.executable).as_posix(),
        str(object=rst_file),
    ]
    result = runner.invoke(
        cli=main,
        args=arguments,
        catch_exceptions=False,
        color=True,
    )
    assert result.exit_code == exit_code, (result.stdout, result.stderr)
    assert result.stdout == ""
    assert result.stderr == ""


@pytest.mark.parametrize(
    argnames=("language", "expected_extension"),
    argvalues=[
        ("python", ".py"),
        ("javascript", ".js"),
    ],
)
def test_file_extension(
    tmp_path: Path,
    language: str,
    expected_extension: str,
) -> None:
    """
    The file extension of the temporary file is appropriate for the language.
    """
    runner = CliRunner(mix_stderr=False)
    rst_file = tmp_path / "example.rst"
    content = textwrap.dedent(
        text=f"""\
        .. code-block:: {language}

            x = 2 + 2
            assert x == 4
        """,
    )
    rst_file.write_text(data=content, encoding="utf-8")
    arguments = [
        "--language",
        language,
        "--command",
        "echo",
        str(object=rst_file),
    ]
    result = runner.invoke(
        cli=main,
        args=arguments,
        catch_exceptions=False,
        color=True,
    )
    assert result.exit_code == 0, (result.stdout, result.stderr)
    output = result.stdout
    output_path = Path(output.strip())
    assert output_path.suffix == expected_extension


def test_given_temporary_file_extension(tmp_path: Path) -> None:
    """
    It is possible to specify the file extension for created temporary files.
    """
    runner = CliRunner(mix_stderr=False)
    rst_file = tmp_path / "example.rst"
    content = textwrap.dedent(
        text="""\
        .. code-block:: python

            x = 2 + 2
            assert x == 4
        """,
    )
    rst_file.write_text(data=content, encoding="utf-8")
    arguments = [
        "--language",
        "python",
        "--temporary-file-extension",
        ".foobar",
        "--command",
        "echo",
        str(object=rst_file),
    ]
    result = runner.invoke(
        cli=main,
        args=arguments,
        catch_exceptions=False,
        color=True,
    )
    assert result.exit_code == 0, (result.stdout, result.stderr)
    output = result.stdout
    output_path = Path(output.strip())
    assert output_path.suffixes == [".foobar"]


def test_given_temporary_file_extension_no_leading_period(
    tmp_path: Path,
) -> None:
    """
    An error is shown when a given temporary file extension is given with no
    leading period.
    """
    runner = CliRunner(mix_stderr=False)
    rst_file = tmp_path / "example.rst"
    content = textwrap.dedent(
        text="""\
        .. code-block:: python

            x = 2 + 2
            assert x == 4
        """,
    )
    rst_file.write_text(data=content, encoding="utf-8")
    arguments = [
        "--language",
        "python",
        "--temporary-file-extension",
        "foobar",
        "--command",
        "echo",
        str(object=rst_file),
    ]
    result = runner.invoke(
        cli=main,
        args=arguments,
        catch_exceptions=False,
        color=True,
    )
    assert result.exit_code != 0, (result.stdout, result.stderr)
    assert result.stdout == ""
    expected_stderr = textwrap.dedent(
        text="""\
        Usage: doccmd [OPTIONS] [DOCUMENT_PATHS]...
        Try 'doccmd --help' for help.

        Error: Invalid value for '--temporary-file-extension': 'foobar' does not start with a '.'.
        """,  # noqa: E501
    )
    assert result.stderr == expected_stderr


def test_given_prefix(tmp_path: Path) -> None:
    """
    It is possible to specify a prefix for the temporary file.
    """
    runner = CliRunner(mix_stderr=False)
    rst_file = tmp_path / "example.rst"
    content = textwrap.dedent(
        text="""\
        .. code-block:: python

            x = 2 + 2
            assert x == 4
        """,
    )
    rst_file.write_text(data=content, encoding="utf-8")
    arguments = [
        "--language",
        "python",
        "--temporary-file-name-prefix",
        "myprefix",
        "--command",
        "echo",
        str(object=rst_file),
    ]
    result = runner.invoke(
        cli=main,
        args=arguments,
        catch_exceptions=False,
        color=True,
    )
    assert result.exit_code == 0, (result.stdout, result.stderr)
    output = result.stdout
    output_path = Path(output.strip())
    assert output_path.name.startswith("myprefix_")


def test_file_extension_unknown_language(tmp_path: Path) -> None:
    """
    The file extension of the temporary file is `.txt` for any unknown
    language.
    """
    runner = CliRunner(mix_stderr=False)
    rst_file = tmp_path / "example.rst"
    content = textwrap.dedent(
        text="""\
        .. code-block:: unknown

            x = 2 + 2
            assert x == 4
        """,
    )
    rst_file.write_text(data=content, encoding="utf-8")
    arguments = [
        "--language",
        "unknown",
        "--command",
        "echo",
        str(object=rst_file),
    ]
    result = runner.invoke(
        cli=main,
        args=arguments,
        catch_exceptions=False,
        color=True,
    )
    assert result.exit_code == 0, (result.stdout, result.stderr)
    output = result.stdout
    output_path = Path(output.strip())
    assert output_path.suffix == ".txt"


def test_file_given_multiple_times(tmp_path: Path) -> None:
    """
    Files given multiple times are de-duplicated.
    """
    runner = CliRunner(mix_stderr=False)
    rst_file = tmp_path / "example.rst"
    other_rst_file = tmp_path / "other_example.rst"
    content = textwrap.dedent(
        text="""\
        .. code-block:: python

            block
        """,
    )
    other_content = textwrap.dedent(
        text="""\
        .. code-block:: python

            other_block
        """,
    )
    rst_file.write_text(data=content, encoding="utf-8")
    other_rst_file.write_text(data=other_content, encoding="utf-8")
    arguments = [
        "--language",
        "python",
        "--command",
        "cat",
        str(object=rst_file),
        str(object=other_rst_file),
        str(object=rst_file),
    ]
    result = runner.invoke(
        cli=main,
        args=arguments,
        catch_exceptions=False,
        color=True,
    )
    assert result.exit_code == 0, (result.stdout, result.stderr)
    expected_output = textwrap.dedent(
        text="""\


        block


        other_block
        """,
    )

    assert result.stdout == expected_output
    assert result.stderr == ""


def test_verbose_running(tmp_path: Path) -> None:
    """
    ``--verbose`` shows what is running.
    """
    runner = CliRunner(mix_stderr=False)
    rst_file = tmp_path / "example.rst"
    content = textwrap.dedent(
        text="""\
        .. code-block:: python

            x = 2 + 2
            assert x == 4

        .. skip doccmd[all]: next

        .. code-block:: python

            x = 3 + 3
            assert x == 6

        .. code-block:: shell

            echo 1
        """,
    )
    rst_file.write_text(data=content, encoding="utf-8")
    arguments = [
        "--language",
        "python",
        "--command",
        "cat",
        "--verbose",
        str(object=rst_file),
    ]
    result = runner.invoke(
        cli=main,
        args=arguments,
        catch_exceptions=False,
        color=True,
    )
    assert result.exit_code == 0, (result.stdout, result.stderr)
    expected_output = textwrap.dedent(
        text="""\


        x = 2 + 2
        assert x == 4
        """,
    )
    expected_stderr = textwrap.dedent(
        text=f"""\
        {fg.green}Not using PTY for running commands.{reset}
        {fg.green}Running 'cat' on code block at {rst_file} line 1{reset}
        """,
    )
    assert result.stdout == expected_output
    assert result.stderr == expected_stderr


def test_verbose_running_with_stderr(tmp_path: Path) -> None:
    """
    ``--verbose`` shows what is running before any stderr output.
    """
    runner = CliRunner(mix_stderr=False)
    rst_file = tmp_path / "example.rst"
    # We include a group as well to ensure that the verbose output is shown
    # in the right place for groups.
    content = textwrap.dedent(
        text="""\
        .. code-block:: python

            x = 2 + 2
            assert x == 4

        .. skip doccmd[all]: next

        .. code-block:: python

            x = 3 + 3
            assert x == 6

        .. code-block:: shell

            echo 1

        .. group doccmd[all]: start

        .. code-block:: python

            block_group_1

        .. group doccmd[all]: end
        """,
    )
    command = (
        f"{Path(sys.executable).as_posix()} -c "
        "'import sys; sys.stderr.write(\"error\\n\")'"
    )
    rst_file.write_text(data=content, encoding="utf-8")
    arguments = [
        "--language",
        "python",
        "--command",
        command,
        "--verbose",
        str(object=rst_file),
    ]
    result = runner.invoke(
        cli=main,
        args=arguments,
        catch_exceptions=False,
        color=True,
    )
    assert result.exit_code == 0, (result.stdout, result.stderr)
    expected_output = ""
    expected_stderr = textwrap.dedent(
        text=f"""\
        {fg.green}Not using PTY for running commands.{reset}
        {fg.green}Running '{command}' on code block at {rst_file} line 1{reset}
        error
        {fg.green}Running '{command}' on code block at {rst_file} line 19{reset}
        error
        """,  # noqa: E501
    )
    assert result.stdout == expected_output
    assert result.stderr == expected_stderr


def test_main_entry_point() -> None:
    """
    It is possible to run the main entry point.
    """
    result = subprocess.run(
        args=[sys.executable, "-m", "doccmd"],
        capture_output=True,
        text=True,
        check=False,
    )
    assert "Usage:" in result.stderr


def test_command_not_found(tmp_path: Path) -> None:
    """
    An error is shown when the command is not found.
    """
    runner = CliRunner(mix_stderr=False)
    rst_file = tmp_path / "example.rst"
    non_existent_command = uuid.uuid4().hex
    non_existent_command_with_args = f"{non_existent_command} --help"
    content = textwrap.dedent(
        text="""\
        .. code-block:: python

            x = 2 + 2
            assert x == 4
        """,
    )
    rst_file.write_text(data=content, encoding="utf-8")
    arguments = [
        "--language",
        "python",
        "--command",
        non_existent_command_with_args,
        str(object=rst_file),
    ]
    result = runner.invoke(
        cli=main,
        args=arguments,
        catch_exceptions=False,
        color=True,
    )
    assert result.exit_code != 0
    red_style_start = "\x1b[31m"
    expected_stderr = (
        f"{red_style_start}Error running command '{non_existent_command}':"
    )
    assert result.stderr.startswith(expected_stderr)


def test_not_executable(tmp_path: Path) -> None:
    """
    An error is shown when the command is a non-executable file.
    """
    runner = CliRunner(mix_stderr=False)
    rst_file = tmp_path / "example.rst"
    not_executable_command = tmp_path / "non_executable"
    not_executable_command.touch()
    not_executable_command_with_args = (
        f"{not_executable_command.as_posix()} --help"
    )
    content = textwrap.dedent(
        text="""\
        .. code-block:: python

            x = 2 + 2
            assert x == 4
        """,
    )
    rst_file.write_text(data=content, encoding="utf-8")
    arguments = [
        "--language",
        "python",
        "--command",
        not_executable_command_with_args,
        str(object=rst_file),
    ]
    result = runner.invoke(
        cli=main,
        args=arguments,
        catch_exceptions=False,
        color=True,
    )
    assert result.exit_code != 0
    expected_stderr = (
        f"{fg.red}Error running command '{not_executable_command.as_posix()}':"
    )
    assert result.stderr.startswith(expected_stderr)


def test_multiple_languages(tmp_path: Path) -> None:
    """
    It is possible to run a command against multiple code blocks in a document
    with different languages.
    """
    runner = CliRunner(mix_stderr=False)
    rst_file = tmp_path / "example.rst"
    content = textwrap.dedent(
        text="""\
        .. code-block:: python

            x = 2 + 2
            assert x == 4

        .. code-block:: javascript

            var y = 3 + 3;
            console.assert(y === 6);
        """,
    )
    rst_file.write_text(data=content, encoding="utf-8")
    arguments = [
        "--no-pad-file",
        "--language",
        "python",
        "--language",
        "javascript",
        "--command",
        "cat",
        str(object=rst_file),
    ]
    result = runner.invoke(
        cli=main,
        args=arguments,
        catch_exceptions=False,
        color=True,
    )
    assert result.exit_code == 0, (result.stdout, result.stderr)
    expected_output = textwrap.dedent(
        text="""\
        x = 2 + 2
        assert x == 4
        var y = 3 + 3;
        console.assert(y === 6);
        """,
    )

    assert result.stdout == expected_output
    assert result.stderr == ""


def test_default_skip_rst(tmp_path: Path) -> None:
    """
    By default, the next code block after a 'skip doccmd: next' comment in a
    rST document is not run.
    """
    runner = CliRunner(mix_stderr=False)
    rst_file = tmp_path / "example.rst"
    content = textwrap.dedent(
        text="""\
        .. code-block:: python

           block_1

        .. skip doccmd[all]: next

        .. code-block:: python

            block_2

        .. code-block:: python

            block_3
        """,
    )
    rst_file.write_text(data=content, encoding="utf-8")
    arguments = [
        "--no-pad-file",
        "--language",
        "python",
        "--command",
        "cat",
        str(object=rst_file),
    ]
    result = runner.invoke(
        cli=main,
        args=arguments,
        catch_exceptions=False,
        color=True,
    )
    assert result.exit_code == 0, (result.stdout, result.stderr)
    expected_output = textwrap.dedent(
        text="""\
        block_1
        block_3
        """,
    )

    assert result.stdout == expected_output
    assert result.stderr == ""


@pytest.mark.parametrize(
    argnames=("fail_on_parse_error_options", "expected_exit_code"),
    argvalues=[
        ([], 0),
        (["--fail-on-parse-error"], 1),
    ],
)
def test_skip_no_arguments(
    tmp_path: Path,
    fail_on_parse_error_options: Sequence[str],
    expected_exit_code: int,
) -> None:
    """
    An error is shown if a skip is given with no arguments.
    """
    runner = CliRunner(mix_stderr=False)
    rst_file = tmp_path / "example.rst"
    content = textwrap.dedent(
        text="""\
        .. skip doccmd[all]:

        .. code-block:: python

            block_2
        """,
    )
    rst_file.write_text(data=content, encoding="utf-8")
    arguments = [
        *fail_on_parse_error_options,
        "--no-pad-file",
        "--language",
        "python",
        "--command",
        "cat",
        str(object=rst_file),
    ]
    result = runner.invoke(
        cli=main,
        args=arguments,
        catch_exceptions=False,
        color=True,
    )
    assert result.exit_code == expected_exit_code, (
        result.stdout,
        result.stderr,
    )
    expected_stderr = textwrap.dedent(
        text=f"""\
        {fg.red}Could not parse {rst_file}: missing arguments to skip doccmd[all]{reset}
        """,  # noqa: E501
    )

    assert result.stdout == ""
    assert result.stderr == expected_stderr


@pytest.mark.parametrize(
    argnames=("fail_on_parse_error_options", "expected_exit_code"),
    argvalues=[
        ([], 0),
        (["--fail-on-parse-error"], 1),
    ],
)
def test_skip_bad_arguments(
    tmp_path: Path,
    fail_on_parse_error_options: Sequence[str],
    expected_exit_code: int,
) -> None:
    """
    An error is shown if a skip is given with bad arguments.
    """
    runner = CliRunner(mix_stderr=False)
    rst_file = tmp_path / "example.rst"
    content = textwrap.dedent(
        text="""\
        .. skip doccmd[all]: !!!

        .. code-block:: python

            block_2
        """,
    )
    rst_file.write_text(data=content, encoding="utf-8")
    arguments = [
        *fail_on_parse_error_options,
        "--no-pad-file",
        "--language",
        "python",
        "--command",
        "cat",
        str(object=rst_file),
    ]
    result = runner.invoke(
        cli=main,
        args=arguments,
        catch_exceptions=False,
        color=True,
    )
    assert result.exit_code == expected_exit_code, (
        result.stdout,
        result.stderr,
    )
    expected_stderr = textwrap.dedent(
        text=f"""\
        {fg.red}Could not parse {rst_file}: malformed arguments to skip doccmd[all]: '!!!'{reset}
        """,  # noqa: E501
    )

    assert result.stdout == ""
    assert result.stderr == expected_stderr


def test_custom_skip_markers_rst(tmp_path: Path) -> None:
    """
    The next code block after a custom skip marker comment in a rST document is
    not run.
    """
    runner = CliRunner(mix_stderr=False)
    rst_file = tmp_path / "example.rst"
    skip_marker = uuid.uuid4().hex
    content = textwrap.dedent(
        text=f"""\
        .. code-block:: python

            block_1

        .. skip doccmd[{skip_marker}]: next

        .. code-block:: python

            block_2

        .. code-block:: python

            block_3
        """,
    )
    rst_file.write_text(data=content, encoding="utf-8")
    arguments = [
        "--no-pad-file",
        "--language",
        "python",
        "--skip-marker",
        skip_marker,
        "--command",
        "cat",
        str(object=rst_file),
    ]
    result = runner.invoke(
        cli=main,
        args=arguments,
        catch_exceptions=False,
        color=True,
    )
    assert result.exit_code == 0, (result.stdout, result.stderr)
    expected_output = textwrap.dedent(
        text="""\
        block_1
        block_3
        """,
    )

    assert result.stdout == expected_output
    assert result.stderr == ""


def test_default_skip_myst(tmp_path: Path) -> None:
    """
    By default, the next code block after a 'skip doccmd: next' comment in a
    MyST document is not run.
    """
    runner = CliRunner(mix_stderr=False)
    myst_file = tmp_path / "example.md"
    content = textwrap.dedent(
        text="""\
        Example

        ```python
        block_1
        ```

        <!--- skip doccmd[all]: next -->

        ```python
        block_2
        ```

        ```python
        block_3
        ```

        % skip doccmd[all]: next

        ```python
        block_4
        ```
        """,
    )
    myst_file.write_text(data=content, encoding="utf-8")
    arguments = [
        "--no-pad-file",
        "--language",
        "python",
        "--command",
        "cat",
        str(object=myst_file),
    ]
    result = runner.invoke(
        cli=main,
        args=arguments,
        catch_exceptions=False,
        color=True,
    )
    assert result.exit_code == 0, (result.stdout, result.stderr)
    expected_output = textwrap.dedent(
        text="""\
        block_1
        block_3
        """,
    )

    assert result.stdout == expected_output
    assert result.stderr == ""


def test_custom_skip_markers_myst(tmp_path: Path) -> None:
    """
    The next code block after a custom skip marker comment in a MyST document
    is not run.
    """
    runner = CliRunner(mix_stderr=False)
    myst_file = tmp_path / "example.md"
    skip_marker = uuid.uuid4().hex
    content = textwrap.dedent(
        text=f"""\
        Example

        ```python
        block_1
        ```

        <!--- skip doccmd[{skip_marker}]: next -->

        ```python
        block_2
        ```

        ```python
        block_3
        ```

        % skip doccmd[{skip_marker}]: next

        ```python
        block_4
        ```
        """,
    )
    myst_file.write_text(data=content, encoding="utf-8")
    arguments = [
        "--no-pad-file",
        "--language",
        "python",
        "--skip-marker",
        skip_marker,
        "--command",
        "cat",
        str(object=myst_file),
    ]
    result = runner.invoke(
        cli=main,
        args=arguments,
        catch_exceptions=False,
        color=True,
    )
    assert result.exit_code == 0, (result.stdout, result.stderr)
    expected_output = textwrap.dedent(
        text="""\
        block_1
        block_3
        """,
    )

    assert result.stdout == expected_output
    assert result.stderr == ""


def test_multiple_skip_markers(tmp_path: Path) -> None:
    """
    All given skip markers, including the default one, are respected.
    """
    runner = CliRunner(mix_stderr=False)
    rst_file = tmp_path / "example.rst"
    skip_marker_1 = uuid.uuid4().hex
    skip_marker_2 = uuid.uuid4().hex
    content = textwrap.dedent(
        text=f"""\
        .. code-block:: python

            block_1

        .. skip doccmd[{skip_marker_1}]: next

        .. code-block:: python

            block_2

        .. skip doccmd[{skip_marker_2}]: next

        .. code-block:: python

            block_3

        .. skip doccmd[all]: next

        .. code-block:: python

            block_4
        """,
    )
    rst_file.write_text(data=content, encoding="utf-8")
    arguments = [
        "--no-pad-file",
        "--language",
        "python",
        "--skip-marker",
        skip_marker_1,
        "--skip-marker",
        skip_marker_2,
        "--command",
        "cat",
        str(object=rst_file),
    ]
    result = runner.invoke(
        cli=main,
        args=arguments,
        catch_exceptions=False,
        color=True,
    )
    assert result.exit_code == 0, (result.stdout, result.stderr)
    expected_output = textwrap.dedent(
        text="""\
        block_1
        """,
    )

    assert result.stdout == expected_output
    assert result.stderr == ""


def test_skip_start_end(tmp_path: Path) -> None:
    """
    Skip start and end markers are respected.
    """
    runner = CliRunner(mix_stderr=False)
    rst_file = tmp_path / "example.rst"
    skip_marker_1 = uuid.uuid4().hex
    skip_marker_2 = uuid.uuid4().hex
    content = textwrap.dedent(
        text="""\
        .. code-block:: python

            block_1

        .. skip doccmd[all]: start

        .. code-block:: python

            block_2

        .. code-block:: python

            block_3

        .. skip doccmd[all]: end

        .. code-block:: python

            block_4
        """,
    )
    rst_file.write_text(data=content, encoding="utf-8")
    arguments = [
        "--no-pad-file",
        "--language",
        "python",
        "--skip-marker",
        skip_marker_1,
        "--skip-marker",
        skip_marker_2,
        "--command",
        "cat",
        str(object=rst_file),
    ]
    result = runner.invoke(
        cli=main,
        args=arguments,
        catch_exceptions=False,
        color=True,
    )
    assert result.exit_code == 0, (result.stdout, result.stderr)
    expected_output = textwrap.dedent(
        text="""\
        block_1
        block_4
        """,
    )

    assert result.stdout == expected_output
    assert result.stderr == ""


def test_duplicate_skip_marker(tmp_path: Path) -> None:
    """
    Duplicate skip markers are respected.
    """
    runner = CliRunner(mix_stderr=False)
    rst_file = tmp_path / "example.rst"
    skip_marker = uuid.uuid4().hex
    content = textwrap.dedent(
        text=f"""\
        .. code-block:: python

            block_1

        .. skip doccmd[{skip_marker}]: next

        .. code-block:: python

            block_2

        .. skip doccmd[{skip_marker}]: next

        .. code-block:: python

            block_3
        """,
    )
    rst_file.write_text(data=content, encoding="utf-8")
    arguments = [
        "--no-pad-file",
        "--language",
        "python",
        "--skip-marker",
        skip_marker,
        "--skip-marker",
        skip_marker,
        "--command",
        "cat",
        str(object=rst_file),
    ]
    result = runner.invoke(
        cli=main,
        args=arguments,
        catch_exceptions=False,
        color=True,
    )
    assert result.exit_code == 0, (result.stdout, result.stderr)
    expected_output = textwrap.dedent(
        text="""\
        block_1
        """,
    )

    assert result.stdout == expected_output
    assert result.stderr == ""


def test_default_skip_marker_given(tmp_path: Path) -> None:
    """
    No error is shown when the default skip marker is given.
    """
    runner = CliRunner(mix_stderr=False)
    rst_file = tmp_path / "example.rst"
    skip_marker = "all"
    content = textwrap.dedent(
        text=f"""\
        .. code-block:: python

            block_1

        .. skip doccmd[{skip_marker}]: next

        .. code-block:: python

            block_2

        .. skip doccmd[{skip_marker}]: next

        .. code-block:: python

            block_3
        """,
    )
    rst_file.write_text(data=content, encoding="utf-8")
    arguments = [
        "--no-pad-file",
        "--language",
        "python",
        "--skip-marker",
        skip_marker,
        "--command",
        "cat",
        str(object=rst_file),
    ]
    result = runner.invoke(
        cli=main,
        args=arguments,
        catch_exceptions=False,
        color=True,
    )
    assert result.exit_code == 0, (result.stdout, result.stderr)
    expected_output = textwrap.dedent(
        text="""\
        block_1
        """,
    )

    assert result.stdout == expected_output
    assert result.stderr == ""


def test_skip_multiple(tmp_path: Path) -> None:
    """
    It is possible to mark a code block as to be skipped by multiple markers.
    """
    runner = CliRunner(mix_stderr=False)
    rst_file = tmp_path / "example.rst"
    skip_marker_1 = uuid.uuid4().hex
    skip_marker_2 = uuid.uuid4().hex
    content = textwrap.dedent(
        text=f"""\
        .. code-block:: python

            block_1

        .. skip doccmd[{skip_marker_1}]: next
        .. skip doccmd[{skip_marker_2}]: next

        .. code-block:: python

            block_2
        """,
    )
    rst_file.write_text(data=content, encoding="utf-8")
    arguments = [
        "--no-pad-file",
        "--language",
        "python",
        "--skip-marker",
        skip_marker_1,
        "--command",
        "cat",
        str(object=rst_file),
    ]
    result = runner.invoke(
        cli=main,
        args=arguments,
        catch_exceptions=False,
        color=True,
    )
    assert result.exit_code == 0, (result.stdout, result.stderr)
    expected_output = textwrap.dedent(
        text="""\
        block_1
        """,
    )

    assert result.stdout == expected_output
    assert result.stderr == ""

    arguments = [
        "--no-pad-file",
        "--language",
        "python",
        "--skip-marker",
        skip_marker_2,
        "--command",
        "cat",
        str(object=rst_file),
    ]
    result = runner.invoke(
        cli=main,
        args=arguments,
        catch_exceptions=False,
        color=True,
    )
    assert result.exit_code == 0, (result.stdout, result.stderr)
    expected_output = textwrap.dedent(
        text="""\
        block_1
        """,
    )

    assert result.stdout == expected_output
    assert result.stderr == ""


def test_bad_skips(tmp_path: Path) -> None:
    """
    Bad skip orders are flagged.
    """
    runner = CliRunner(mix_stderr=False)
    rst_file = tmp_path / "example.rst"
    skip_marker_1 = uuid.uuid4().hex
    content = textwrap.dedent(
        text=f"""\
        .. skip doccmd[{skip_marker_1}]: end

        .. code-block:: python

            block_2
        """,
    )
    rst_file.write_text(data=content, encoding="utf-8")
    arguments = [
        "--no-pad-file",
        "--language",
        "python",
        "--skip-marker",
        skip_marker_1,
        "--command",
        "cat",
        str(object=rst_file),
    ]
    result = runner.invoke(
        cli=main,
        args=arguments,
        catch_exceptions=False,
        color=True,
    )
    assert result.exit_code != 0, (result.stdout, result.stderr)
    expected_stderr = textwrap.dedent(
        text=f"""\
        {fg.red}Error running command 'cat': 'skip doccmd[{skip_marker_1}]: end' must follow 'skip doccmd[{skip_marker_1}]: start'{reset}
        """,  # noqa: E501
    )

    assert result.stdout == ""
    assert result.stderr == expected_stderr


def test_empty_file(tmp_path: Path) -> None:
    """
    No error is shown when an empty file is given.
    """
    runner = CliRunner(mix_stderr=False)
    rst_file = tmp_path / "example.rst"
    rst_file.touch()
    arguments = [
        "--no-pad-file",
        "--language",
        "python",
        "--command",
        "cat",
        str(object=rst_file),
    ]
    result = runner.invoke(
        cli=main,
        args=arguments,
        catch_exceptions=False,
        color=True,
    )
    assert result.exit_code == 0, (result.stdout, result.stderr)
    assert result.stdout == ""
    assert result.stderr == ""


@pytest.mark.parametrize(
    argnames=("source_newline", "expect_crlf", "expect_cr", "expect_lf"),
    argvalues=[
        ("\n", False, False, True),
        ("\r\n", True, True, True),
        ("\r", False, True, False),
    ],
)
def test_detect_line_endings(
    *,
    tmp_path: Path,
    source_newline: str,
    expect_crlf: bool,
    expect_cr: bool,
    expect_lf: bool,
) -> None:
    """
    The line endings of the original file are used in the new file.
    """
    runner = CliRunner(mix_stderr=False)
    rst_file = tmp_path / "example.rst"
    content = textwrap.dedent(
        text="""\
        .. code-block:: python

            block_1
        """,
    )
    rst_file.write_text(data=content, encoding="utf-8", newline=source_newline)
    arguments = [
        "--no-pad-file",
        "--language",
        "python",
        "--command",
        "cat",
        str(object=rst_file),
    ]
    result = runner.invoke(
        cli=main,
        args=arguments,
        catch_exceptions=False,
        color=True,
    )
    assert result.exit_code == 0, (result.stdout, result.stderr)
    assert result.stderr == ""
    assert bool(b"\r\n" in result.stdout_bytes) == expect_crlf
    assert bool(b"\r" in result.stdout_bytes) == expect_cr
    assert bool(b"\n" in result.stdout_bytes) == expect_lf


def test_one_supported_markup_in_another_extension(tmp_path: Path) -> None:
    """
    Code blocks in a supported markup language in a file with an extension
    which matches another extension are not run.
    """
    runner = CliRunner(mix_stderr=False)
    rst_file = tmp_path / "example.rst"
    content = textwrap.dedent(
        text="""\
        ```python
        print("In simple markdown code block")
        ```

        ```{code-block} python
        print("In MyST code-block")
        ```
        """,
    )
    rst_file.write_text(data=content, encoding="utf-8")
    arguments = [
        "--language",
        "python",
        "--command",
        "cat",
        str(object=rst_file),
    ]
    result = runner.invoke(
        cli=main,
        args=arguments,
        catch_exceptions=False,
        color=True,
    )
    assert result.exit_code == 0, (result.stdout, result.stderr)
    # Empty because the Markdown-style code block is not run in.
    expected_output = ""
    assert result.stdout == expected_output
    assert result.stderr == ""


@pytest.mark.parametrize(argnames="extension", argvalues=[".unknown", ""])
def test_unknown_file_suffix(extension: str, tmp_path: Path) -> None:
    """
    An error is shown when the file suffix is not known.
    """
    runner = CliRunner(mix_stderr=False)
    document_file = tmp_path / ("example" + extension)
    content = textwrap.dedent(
        text="""\
        .. code-block:: python

            x = 2 + 2
            assert x == 4
        """,
    )
    document_file.write_text(data=content, encoding="utf-8")
    arguments = [
        "--language",
        "python",
        "--command",
        "cat",
        str(object=document_file),
    ]
    result = runner.invoke(
        cli=main,
        args=arguments,
        catch_exceptions=False,
        color=True,
    )
    assert result.exit_code != 0, (result.stdout, result.stderr)
    expected_stderr = textwrap.dedent(
        text=f"""\
            Usage: doccmd [OPTIONS] [DOCUMENT_PATHS]...
            Try 'doccmd --help' for help.

            Error: Markup language not known for {document_file}.
            """,
    )

    assert result.stdout == ""
    assert result.stderr == expected_stderr


def test_custom_rst_file_suffixes(tmp_path: Path) -> None:
    """
    ReStructuredText files with custom suffixes are recognized.
    """
    runner = CliRunner(mix_stderr=False)
    rst_file = tmp_path / "example.customrst"
    content = textwrap.dedent(
        text="""\
        .. code-block:: python

            x = 1
        """,
    )
    rst_file.write_text(data=content, encoding="utf-8")
    rst_file_2 = tmp_path / "example.customrst2"
    content_2 = """\
    .. code-block:: python

        x = 2
    """
    rst_file_2.write_text(data=content_2, encoding="utf-8")
    arguments = [
        "--no-pad-file",
        "--language",
        "python",
        "--command",
        "cat",
        "--rst-extension",
        ".customrst",
        "--rst-extension",
        ".customrst2",
        str(object=rst_file),
        str(object=rst_file_2),
    ]
    result = runner.invoke(
        cli=main,
        args=arguments,
        catch_exceptions=False,
        color=True,
    )
    expected_output = textwrap.dedent(
        text="""\
        x = 1
        x = 2
        """,
    )
    assert result.exit_code == 0, (result.stdout, result.stderr)
    assert result.stdout == expected_output
    assert result.stderr == ""


def test_custom_myst_file_suffixes(tmp_path: Path) -> None:
    """
    MyST files with custom suffixes are recognized.
    """
    runner = CliRunner(mix_stderr=False)
    myst_file = tmp_path / "example.custommyst"
    content = textwrap.dedent(
        text="""\
        ```python
        x = 1
        ```
        """,
    )
    myst_file.write_text(data=content, encoding="utf-8")
    myst_file_2 = tmp_path / "example.custommyst2"
    content_2 = """\
    ```python
    x = 2
    ```
    """
    myst_file_2.write_text(data=content_2, encoding="utf-8")
    arguments = [
        "--no-pad-file",
        "--language",
        "python",
        "--command",
        "cat",
        "--myst-extension",
        ".custommyst",
        "--myst-extension",
        ".custommyst2",
        str(object=myst_file),
        str(object=myst_file_2),
    ]
    result = runner.invoke(
        cli=main,
        args=arguments,
        catch_exceptions=False,
        color=True,
    )
    expected_output = textwrap.dedent(
        text="""\
        x = 1
        x = 2
        """,
    )
    assert result.exit_code == 0, (result.stdout, result.stderr)
    assert result.stdout == expected_output
    assert result.stderr == ""


@pytest.mark.parametrize(
    argnames=("options", "expected_output"),
    argvalues=[
        # We cannot test the actual behavior of using a pseudo-terminal,
        # as CI (e.g. GitHub Actions) does not support it.
        # Therefore we do not test the `--use-pty` option.
        (["--no-use-pty"], "stdout is not a terminal."),
        # We are not really testing the detection mechanism.
        (["--detect-use-pty"], "stdout is not a terminal."),
    ],
    ids=["no-use-pty", "detect-use-pty"],
)
def test_pty(
    tmp_path: Path,
    options: Sequence[str],
    expected_output: str,
) -> None:
    """
    Test options for using pseudo-terminal.
    """
    runner = CliRunner(mix_stderr=False)
    rst_file = tmp_path / "example.rst"
    tty_test = textwrap.dedent(
        text="""\
        import sys

        if sys.stdout.isatty():
            print("stdout is a terminal.")
        else:
            print("stdout is not a terminal.")
        """,
    )
    script = tmp_path / "my_script.py"
    script.write_text(data=tty_test)
    script.chmod(mode=stat.S_IRUSR | stat.S_IWUSR | stat.S_IXUSR)
    content = textwrap.dedent(
        text="""\
        .. code-block:: python

            block_1
        """,
    )
    rst_file.write_text(data=content, encoding="utf-8")
    arguments = [
        *options,
        "--no-pad-file",
        "--language",
        "python",
        "--command",
        f"{Path(sys.executable).as_posix()} {script.as_posix()}",
        str(object=rst_file),
    ]
    result = runner.invoke(
        cli=main,
        args=arguments,
        catch_exceptions=False,
        color=True,
    )
    assert result.exit_code == 0, (result.stdout, result.stderr)
    assert result.stderr == ""
    assert result.stdout.strip() == expected_output


@pytest.mark.parametrize(
    argnames="option",
    argvalues=["--rst-extension", "--myst-extension"],
)
def test_source_given_extension_no_leading_period(
    tmp_path: Path,
    option: str,
) -> None:
    """
    An error is shown when a given source file extension is given with no
    leading period.
    """
    runner = CliRunner(mix_stderr=False)
    source_file = tmp_path / "example.rst"
    content = "Hello world"
    source_file.write_text(data=content, encoding="utf-8")
    arguments = [
        "--language",
        "python",
        "--command",
        "cat",
        option,
        "customrst",
        str(object=source_file),
    ]
    result = runner.invoke(
        cli=main,
        args=arguments,
        catch_exceptions=False,
        color=True,
    )
    assert result.exit_code != 0, (result.stdout, result.stderr)
    expected_stderr = textwrap.dedent(
        text=f"""\
            Usage: doccmd [OPTIONS] [DOCUMENT_PATHS]...
            Try 'doccmd --help' for help.

            Error: Invalid value for '{option}': 'customrst' does not start with a '.'.
            """,  # noqa: E501
    )
    assert result.stdout == ""
    assert result.stderr == expected_stderr


def test_overlapping_extensions(tmp_path: Path) -> None:
    """
    An error is shown if there are overlapping extensions between --rst-
    extension and --myst-extension.
    """
    runner = CliRunner(mix_stderr=False)
    source_file = tmp_path / "example.custom"
    content = textwrap.dedent(
        text="""\
        .. code-block:: python

            x = 1
        """,
    )
    source_file.write_text(data=content, encoding="utf-8")
    arguments = [
        "--language",
        "python",
        "--command",
        "cat",
        "--rst-extension",
        ".custom",
        "--myst-extension",
        ".custom",
        "--rst-extension",
        ".custom2",
        "--myst-extension",
        ".custom2",
        str(object=source_file),
    ]
    result = runner.invoke(
        cli=main,
        args=arguments,
        catch_exceptions=False,
        color=True,
    )
    assert result.exit_code != 0, (result.stdout, result.stderr)
    expected_stderr = textwrap.dedent(
        text="""\
            Usage: doccmd [OPTIONS] [DOCUMENT_PATHS]...
            Try 'doccmd --help' for help.

            Error: Overlapping suffixes between MyST and reStructuredText: .custom, .custom2.
            """,  # noqa: E501
    )
    assert result.stdout == ""
    assert result.stderr == expected_stderr


def test_overlapping_extensions_dot(tmp_path: Path) -> None:
    """
    No error is shown if multiple extension types are '.'.
    """
    runner = CliRunner(mix_stderr=False)
    source_file = tmp_path / "example.custom"
    content = textwrap.dedent(
        text="""\
        .. code-block:: python

            x = 1
        """,
    )
    source_file.write_text(data=content, encoding="utf-8")
    arguments = [
        "--language",
        "python",
        "--no-pad-file",
        "--command",
        "cat",
        "--rst-extension",
        ".",
        "--myst-extension",
        ".",
        "--rst-extension",
        ".custom",
        str(object=source_file),
    ]
    result = runner.invoke(
        cli=main,
        args=arguments,
        catch_exceptions=False,
        color=True,
    )
    assert result.exit_code == 0, (result.stdout, result.stderr)
    expected_output = textwrap.dedent(
        text="""\
        x = 1
        """,
    )
    assert result.stdout == expected_output
    assert result.stderr == ""


def test_markdown(tmp_path: Path) -> None:
    """
    It is possible to run a command against a Markdown file.
    """
    runner = CliRunner(mix_stderr=False)
    source_file = tmp_path / "example.md"
    content = textwrap.dedent(
        text="""\
        % skip doccmd[all]: next

        ```python
            x = 1
        ```

        <!--- skip doccmd[all]: next -->

        ```python
            x = 2
        ```

        ```python
            x = 3
        ```
        """,
    )
    source_file.write_text(data=content, encoding="utf-8")
    arguments = [
        "--language",
        "python",
        "--no-pad-file",
        "--command",
        "cat",
        "--rst-extension",
        ".",
        "--myst-extension",
        ".",
        "--markdown-extension",
        ".md",
        str(object=source_file),
    ]
    result = runner.invoke(
        cli=main,
        args=arguments,
        catch_exceptions=False,
        color=True,
    )
    assert result.exit_code == 0, (result.stdout, result.stderr)
    expected_output = textwrap.dedent(
        text="""\
        x = 1
        x = 3
        """,
    )
    # The first skip directive is not run as "%" is not a valid comment in
    # Markdown.
    #
    # The second skip directive is run as `<!--- skip doccmd[all]:
    # next -->` is a valid comment in Markdown.
    #
    # The code block after the second skip directive is run as it is
    # a valid Markdown code block.
    assert result.stdout == expected_output
    assert result.stderr == ""


def test_directory(tmp_path: Path) -> None:
    """
    All source files in a given directory are worked on.
    """
    runner = CliRunner(mix_stderr=False)
    rst_file = tmp_path / "example.rst"
    rst_content = textwrap.dedent(
        text="""\
        .. code-block:: python

            rst_1_block
        """,
    )
    rst_file.write_text(data=rst_content, encoding="utf-8")
    md_file = tmp_path / "example.md"
    md_content = textwrap.dedent(
        text="""\
        ```python
        md_1_block
        ```
        """,
    )
    md_file.write_text(data=md_content, encoding="utf-8")
    sub_directory = tmp_path / "subdir"
    sub_directory.mkdir()
    rst_file_in_sub_directory = sub_directory / "subdir_example.rst"
    subdir_rst_content = textwrap.dedent(
        text="""\
        .. code-block:: python

            rst_subdir_1_block
        """,
    )
    rst_file_in_sub_directory.write_text(
        data=subdir_rst_content,
        encoding="utf-8",
    )

    sub_directory_with_known_file_extension = sub_directory / "subdir.rst"
    sub_directory_with_known_file_extension.mkdir()

    arguments = [
        "--language",
        "python",
        "--no-pad-file",
        "--command",
        "cat",
        str(object=tmp_path),
    ]
    result = runner.invoke(
        cli=main,
        args=arguments,
        catch_exceptions=False,
        color=True,
    )
    assert result.exit_code == 0, result.stderr
    expected_output = textwrap.dedent(
        text="""\
        md_1_block
        rst_1_block
        rst_subdir_1_block
        """,
    )

    assert result.stdout == expected_output
    assert result.stderr == ""


def test_de_duplication_source_files_and_dirs(tmp_path: Path) -> None:
    """
    If a file is given which is within a directory that is also given, the file
    is de-duplicated.
    """
    runner = CliRunner(mix_stderr=False)
    rst_file = tmp_path / "example.rst"
    rst_content = textwrap.dedent(
        text="""\
        .. code-block:: python

            rst_1_block
        """,
    )
    rst_file.write_text(data=rst_content, encoding="utf-8")
    sub_directory = tmp_path / "subdir"
    sub_directory.mkdir()
    rst_file_in_sub_directory = sub_directory / "subdir_example.rst"
    subdir_rst_content = textwrap.dedent(
        text="""\
        .. code-block:: python

            rst_subdir_1_block
        """,
    )
    rst_file_in_sub_directory.write_text(
        data=subdir_rst_content,
        encoding="utf-8",
    )

    arguments = [
        "--language",
        "python",
        "--no-pad-file",
        "--command",
        "cat",
        str(object=tmp_path),
        str(object=sub_directory),
        str(object=rst_file_in_sub_directory),
    ]
    result = runner.invoke(
        cli=main,
        args=arguments,
        catch_exceptions=False,
        color=True,
    )
    assert result.exit_code == 0, result.stderr
    expected_output = textwrap.dedent(
        text="""\
        rst_1_block
        rst_subdir_1_block
        """,
    )

    assert result.stdout == expected_output
    assert result.stderr == ""


def test_max_depth(tmp_path: Path) -> None:
    """
    The --max-depth option limits the depth of directories to search for files.
    """
    runner = CliRunner(mix_stderr=False)
    rst_file = tmp_path / "example.rst"
    rst_content = textwrap.dedent(
        text="""\
        .. code-block:: python

            rst_1_block
        """,
    )
    rst_file.write_text(data=rst_content, encoding="utf-8")

    sub_directory = tmp_path / "subdir"
    sub_directory.mkdir()
    rst_file_in_sub_directory = sub_directory / "subdir_example.rst"
    subdir_rst_content = textwrap.dedent(
        text="""\
        .. code-block:: python

            rst_subdir_1_block
        """,
    )
    rst_file_in_sub_directory.write_text(
        data=subdir_rst_content,
        encoding="utf-8",
    )

    sub_sub_directory = sub_directory / "subsubdir"
    sub_sub_directory.mkdir()
    rst_file_in_sub_sub_directory = sub_sub_directory / "subsubdir_example.rst"
    subsubdir_rst_content = textwrap.dedent(
        text="""\
        .. code-block:: python

            rst_subsubdir_1_block
        """,
    )
    rst_file_in_sub_sub_directory.write_text(
        data=subsubdir_rst_content,
        encoding="utf-8",
    )

    arguments = [
        "--language",
        "python",
        "--no-pad-file",
        "--command",
        "cat",
        "--max-depth",
        "1",
        str(object=tmp_path),
    ]
    result = runner.invoke(
        cli=main,
        args=arguments,
        catch_exceptions=False,
        color=True,
    )
    assert result.exit_code == 0, result.stderr
    expected_output = textwrap.dedent(
        text="""\
        rst_1_block
        """,
    )

    assert result.stdout == expected_output
    assert result.stderr == ""

    arguments = [
        "--language",
        "python",
        "--no-pad-file",
        "--command",
        "cat",
        "--max-depth",
        "2",
        str(object=tmp_path),
    ]
    result = runner.invoke(
        cli=main,
        args=arguments,
        catch_exceptions=False,
        color=True,
    )
    assert result.exit_code == 0, result.stderr
    expected_output = textwrap.dedent(
        text="""\
        rst_1_block
        rst_subdir_1_block
        """,
    )

    assert result.stdout == expected_output
    assert result.stderr == ""

    arguments = [
        "--language",
        "python",
        "--no-pad-file",
        "--command",
        "cat",
        "--max-depth",
        "3",
        str(object=tmp_path),
    ]
    result = runner.invoke(
        cli=main,
        args=arguments,
        catch_exceptions=False,
        color=True,
    )
    assert result.exit_code == 0, result.stderr
    expected_output = textwrap.dedent(
        text="""\
        rst_1_block
        rst_subdir_1_block
        rst_subsubdir_1_block
        """,
    )

    assert result.stdout == expected_output
    assert result.stderr == ""


def test_exclude_files_from_recursed_directories(tmp_path: Path) -> None:
    """
    Files with names matching the exclude pattern are not processed when
    recursing directories.
    """
    runner = CliRunner(mix_stderr=False)
    rst_file = tmp_path / "example.rst"
    rst_content = textwrap.dedent(
        text="""\
        .. code-block:: python

            rst_1_block
        """,
    )
    rst_file.write_text(data=rst_content, encoding="utf-8")

    sub_directory = tmp_path / "subdir"
    sub_directory.mkdir()
    rst_file_in_sub_directory = sub_directory / "subdir_example.rst"
    subdir_rst_content = textwrap.dedent(
        text="""\
        .. code-block:: python

            rst_subdir_1_block
        """,
    )
    rst_file_in_sub_directory.write_text(
        data=subdir_rst_content,
        encoding="utf-8",
    )

    excluded_file = sub_directory / "exclude_me.rst"
    excluded_content = textwrap.dedent(
        text="""\
        .. code-block:: python

            excluded_block
        """,
    )
    excluded_file.write_text(data=excluded_content, encoding="utf-8")

    arguments = [
        "--language",
        "python",
        "--no-pad-file",
        "--command",
        "cat",
        "--exclude",
        "exclude_*e.*",
        str(object=tmp_path),
    ]
    result = runner.invoke(
        cli=main,
        args=arguments,
        catch_exceptions=False,
        color=True,
    )
    assert result.exit_code == 0, result.stderr
    expected_output = textwrap.dedent(
        text="""\
        rst_1_block
        rst_subdir_1_block
        """,
    )

    assert result.stdout == expected_output
    assert result.stderr == ""


def test_multiple_exclude_patterns(tmp_path: Path) -> None:
    """
    Files matching any of the exclude patterns are not processed when recursing
    directories.
    """
    runner = CliRunner(mix_stderr=False)
    rst_file = tmp_path / "example.rst"
    rst_content = textwrap.dedent(
        text="""\
        .. code-block:: python

            rst_1_block
        """,
    )
    rst_file.write_text(data=rst_content, encoding="utf-8")

    sub_directory = tmp_path / "subdir"
    sub_directory.mkdir()
    rst_file_in_sub_directory = sub_directory / "subdir_example.rst"
    subdir_rst_content = textwrap.dedent(
        text="""\
        .. code-block:: python

            rst_subdir_1_block
        """,
    )
    rst_file_in_sub_directory.write_text(
        data=subdir_rst_content,
        encoding="utf-8",
    )

    excluded_file_1 = sub_directory / "exclude_me.rst"
    excluded_content_1 = """\
    .. code-block:: python

        excluded_block_1
    """
    excluded_file_1.write_text(data=excluded_content_1, encoding="utf-8")

    excluded_file_2 = sub_directory / "ignore_me.rst"
    excluded_content_2 = """\
    .. code-block:: python

        excluded_block_2
    """
    excluded_file_2.write_text(data=excluded_content_2, encoding="utf-8")

    arguments = [
        "--language",
        "python",
        "--no-pad-file",
        "--command",
        "cat",
        "--exclude",
        "exclude_*e.*",
        "--exclude",
        "ignore_*e.*",
        str(object=tmp_path),
    ]
    result = runner.invoke(
        cli=main,
        args=arguments,
        catch_exceptions=False,
        color=True,
    )
    assert result.exit_code == 0, result.stderr
    expected_output = textwrap.dedent(
        text="""\
        rst_1_block
        rst_subdir_1_block
        """,
    )

    assert result.stdout == expected_output
    assert result.stderr == ""


@pytest.mark.parametrize(
    argnames=("fail_on_parse_error_options", "expected_exit_code"),
    argvalues=[
        ([], 0),
        (["--fail-on-parse-error"], 1),
    ],
)
def test_lexing_exception(
    tmp_path: Path,
    fail_on_parse_error_options: Sequence[str],
    expected_exit_code: int,
) -> None:
    """
    Lexing exceptions are handled when an invalid source file is given.
    """
    runner = CliRunner(mix_stderr=False)
    source_file = tmp_path / "invalid_example.md"
    # Lexing error as there is a hyphen in the comment
    # or... because of the word code!
    invalid_content = textwrap.dedent(
        text="""\
        <!-- code -->
        """,
    )
    source_file.write_text(data=invalid_content, encoding="utf-8")
    arguments = [
        *fail_on_parse_error_options,
        "--language",
        "python",
        "--command",
        "cat",
        str(object=source_file),
    ]
    result = runner.invoke(
        cli=main,
        args=arguments,
        catch_exceptions=False,
        color=True,
    )
    assert result.exit_code == expected_exit_code, (
        result.stdout,
        result.stderr,
    )
    expected_stderr = textwrap.dedent(
        text=f"""\
        {fg.red}Could not parse {source_file}: Could not find end of '<!-- code -->\\n', starting at line 1, column 1, looking for '(?:(?<=\\n))?--+>' in {source_file}:
        ''{reset}
        """,  # noqa: E501
    )
    assert result.stderr == expected_stderr


@pytest.mark.parametrize(
    argnames="file_padding_options",
    argvalues=[
        [],
        ["--no-pad-file"],
    ],
)
@pytest.mark.parametrize(
    argnames=("group_marker", "group_marker_options"),
    argvalues=[
        ("all", []),
        ("custom-marker", ["--group-marker", "custom-marker"]),
    ],
)
@pytest.mark.parametrize(
    argnames=("group_padding_options", "expect_padding"),
    argvalues=[
        ([], True),
        (["--no-pad-groups"], False),
    ],
)
def test_group_blocks(
    *,
    tmp_path: Path,
    file_padding_options: Sequence[str],
    group_marker: str,
    group_marker_options: Sequence[str],
    group_padding_options: Sequence[str],
    expect_padding: bool,
) -> None:
    """It is possible to group some blocks together.

    Code blocks between a group start and end marker are concatenated
    and passed as a single input to the command.
    """
    runner = CliRunner(mix_stderr=False)
    rst_file = tmp_path / "example.rst"
    script = tmp_path / "print_underlined.py"
    content = textwrap.dedent(
        text=f"""\
        .. code-block:: python

            block_1

        .. group doccmd[{group_marker}]: start

        .. code-block:: python

            block_group_1

        .. code-block:: python

            block_group_2

        .. group doccmd[{group_marker}]: end

        .. code-block:: python

            block_3
        """,
    )
    rst_file.write_text(data=content, encoding="utf-8")

    print_underlined_script = textwrap.dedent(
        text="""\
        import sys
        import pathlib

        # We strip here so that we don't have to worry about
        # the file padding.
        print(pathlib.Path(sys.argv[1]).read_text().strip())
        print("-------")
        """,
    )
    script.write_text(data=print_underlined_script, encoding="utf-8")

    arguments = [
        *file_padding_options,
        *group_padding_options,
        *group_marker_options,
        "--language",
        "python",
        "--command",
        f"{Path(sys.executable).as_posix()} {script.as_posix()}",
        str(object=rst_file),
    ]
    result = runner.invoke(
        cli=main,
        args=arguments,
        catch_exceptions=False,
    )
    # The expected output is that the content outside the group remains
    # unchanged, while the contents inside the group are merged.
    if expect_padding:
        expected_output = textwrap.dedent(
            text="""\
            block_1
            -------
            block_group_1



            block_group_2
            -------
            block_3
            -------
            """,
        )
    else:
        expected_output = textwrap.dedent(
            text="""\
            block_1
            -------
            block_group_1

            block_group_2
            -------
            block_3
            -------
            """,
        )
    assert result.exit_code == 0, (result.stdout, result.stderr)
    assert result.stdout == expected_output
    assert result.stderr == ""


@pytest.mark.parametrize(
    argnames=(
        "fail_on_group_write_options",
        "expected_exit_code",
        "message_colour",
    ),
    argvalues=[
        ([], 1, fg.red),
        (["--fail-on-group-write"], 1, fg.red),
        (["--no-fail-on-group-write"], 0, fg.yellow),
    ],
)
def test_modify_file_single_group_block(
    *,
    tmp_path: Path,
    fail_on_group_write_options: Sequence[str],
    expected_exit_code: int,
    message_colour: Graphic,
) -> None:
    """
    Commands in groups cannot modify files in single grouped blocks.
    """
    runner = CliRunner(mix_stderr=False)
    rst_file = tmp_path / "example.rst"
    content = textwrap.dedent(
        text="""\
        .. group doccmd[all]: start

        .. code-block:: python

            a = 1
            b = 1
            c = 1

        .. group doccmd[all]: end
        """,
    )
    rst_file.write_text(data=content, encoding="utf-8")
    modify_code_script = textwrap.dedent(
        text="""\
        #!/usr/bin/env python

        import sys

        with open(sys.argv[1], "w") as file:
            file.write("foobar")
        """,
    )
    modify_code_file = tmp_path / "modify_code.py"
    modify_code_file.write_text(data=modify_code_script, encoding="utf-8")
    arguments = [
        *fail_on_group_write_options,
        "--language",
        "python",
        "--command",
        f"{Path(sys.executable).as_posix()} {modify_code_file.as_posix()}",
        str(object=rst_file),
    ]
    result = runner.invoke(
        cli=main,
        args=arguments,
        catch_exceptions=False,
        color=True,
    )
    assert result.exit_code == expected_exit_code, (
        result.stdout,
        result.stderr,
    )
    new_content = rst_file.read_text(encoding="utf-8")
    expected_content = content
    assert new_content == expected_content

    expected_stderr = textwrap.dedent(
        text=f"""\
            {message_colour}Writing to a group is not supported.

            A command modified the contents of examples in the group ending on line 3 in {rst_file.as_posix()}.

            Diff:

            --- original

            +++ modified

            @@ -1,3 +1 @@

            -a = 1
            -b = 1
            -c = 1
            +foobar{reset}
            """,  # noqa: E501
    )
    assert result.stderr == expected_stderr


@pytest.mark.parametrize(
    argnames=(
        "fail_on_group_write_options",
        "expected_exit_code",
        "message_colour",
    ),
    argvalues=[
        ([], 1, fg.red),
        (["--fail-on-group-write"], 1, fg.red),
        (["--no-fail-on-group-write"], 0, fg.yellow),
    ],
)
def test_modify_file_multiple_group_blocks(
    *,
    tmp_path: Path,
    fail_on_group_write_options: Sequence[str],
    expected_exit_code: int,
    message_colour: Graphic,
) -> None:
    """
    Commands in groups cannot modify files in multiple grouped commands.
    """
    runner = CliRunner(mix_stderr=False)
    rst_file = tmp_path / "example.rst"
    content = textwrap.dedent(
        text="""\
        .. group doccmd[all]: start

        .. code-block:: python

            a = 1
            b = 1

        .. code-block:: python

            c = 1

        .. group doccmd[all]: end
        """,
    )
    rst_file.write_text(data=content, encoding="utf-8")
    modify_code_script = textwrap.dedent(
        text="""\
        #!/usr/bin/env python

        import sys

        with open(sys.argv[1], "w") as file:
            file.write("foobar")
        """,
    )
    modify_code_file = tmp_path / "modify_code.py"
    modify_code_file.write_text(data=modify_code_script, encoding="utf-8")
    arguments = [
        *fail_on_group_write_options,
        "--language",
        "python",
        "--command",
        f"{Path(sys.executable).as_posix()} {modify_code_file.as_posix()}",
        str(object=rst_file),
    ]
    result = runner.invoke(
        cli=main,
        args=arguments,
        catch_exceptions=False,
        color=True,
    )
    assert result.exit_code == expected_exit_code, (
        result.stdout,
        result.stderr,
    )
    new_content = rst_file.read_text(encoding="utf-8")
    expected_content = content
    assert new_content == expected_content

    expected_stderr = textwrap.dedent(
        text=f"""\
            {message_colour}Writing to a group is not supported.

            A command modified the contents of examples in the group ending on line 3 in {rst_file.as_posix()}.

            Diff:

            --- original

            +++ modified

            @@ -1,6 +1 @@

            -a = 1
            -b = 1
            -
            -
            -
            -c = 1
            +foobar{reset}
            """,  # noqa: E501
    )
    assert result.stderr == expected_stderr


<<<<<<< HEAD
def test_jinja2(*, tmp_path: Path) -> None:
    """
    It is possible to run commands against Sphinx-Jinja2 blocks.
    """
    runner = CliRunner(mix_stderr=False)
    source_file = tmp_path / "example.rst"
    content = textwrap.dedent(
        text="""\
        .. jinja2::

            {% set x = 1 %}
            {{ x }}

            .. Nested code block

            .. code-block:: python

               x = 2
               print(x)
        """,
    )
    source_file.write_text(data=content, encoding="utf-8")
    arguments = [
        "--language",
        "python",
        "--command",
        "cat",
        "--rst-extension",
        ".rst",
=======
def test_empty_language_given(*, tmp_path: Path) -> None:
    """
    An error is shown when an empty language is given.
    """
    runner = CliRunner(mix_stderr=False)
    source_file = tmp_path / "example.rst"
    content = ""
    source_file.write_text(data=content, encoding="utf-8")
    arguments = [
        "--command",
        "cat",
        "--language",
        "",
>>>>>>> f58773fa
        str(object=source_file),
    ]
    result = runner.invoke(
        cli=main,
        args=arguments,
        catch_exceptions=False,
        color=True,
    )
<<<<<<< HEAD
    assert result.exit_code == 0, (result.stdout, result.stderr)
    expected_output = "1\n"
    assert result.stdout == expected_output
    assert result.stderr == ""
=======
    assert result.exit_code != 0, (result.stdout, result.stderr)
    expected_stderr = textwrap.dedent(
        text="""\
            Usage: doccmd [OPTIONS] [DOCUMENT_PATHS]...
            Try 'doccmd --help' for help.

            Error: Invalid value for '-l' / '--language': This value cannot be empty.
            """,  # noqa: E501
    )
    assert result.stdout == ""
    assert result.stderr == expected_stderr
>>>>>>> f58773fa
<|MERGE_RESOLUTION|>--- conflicted
+++ resolved
@@ -3088,7 +3088,6 @@
     assert result.stderr == expected_stderr
 
 
-<<<<<<< HEAD
 def test_jinja2(*, tmp_path: Path) -> None:
     """
     It is possible to run commands against Sphinx-Jinja2 blocks.
@@ -3118,7 +3117,19 @@
         "cat",
         "--rst-extension",
         ".rst",
-=======
+    ]
+    result = runner.invoke(
+        cli=main,
+        args=arguments,
+        catch_exceptions=False,
+        color=True,
+    )
+    assert result.exit_code == 0, (result.stdout, result.stderr)
+    expected_output = "1\n"
+    assert result.stdout == expected_output
+    assert result.stderr == ""
+
+
 def test_empty_language_given(*, tmp_path: Path) -> None:
     """
     An error is shown when an empty language is given.
@@ -3132,7 +3143,6 @@
         "cat",
         "--language",
         "",
->>>>>>> f58773fa
         str(object=source_file),
     ]
     result = runner.invoke(
@@ -3141,12 +3151,6 @@
         catch_exceptions=False,
         color=True,
     )
-<<<<<<< HEAD
-    assert result.exit_code == 0, (result.stdout, result.stderr)
-    expected_output = "1\n"
-    assert result.stdout == expected_output
-    assert result.stderr == ""
-=======
     assert result.exit_code != 0, (result.stdout, result.stderr)
     expected_stderr = textwrap.dedent(
         text="""\
@@ -3157,5 +3161,4 @@
             """,  # noqa: E501
     )
     assert result.stdout == ""
-    assert result.stderr == expected_stderr
->>>>>>> f58773fa
+    assert result.stderr == expected_stderr