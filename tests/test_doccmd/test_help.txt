--- conflicted
+++ resolved
@@ -16,21 +16,21 @@
                                   given.
   --skip-marker TEXT              The marker used to identify code blocks to be
                                   skipped.
-                                  
+
                                   By default, code blocks which come just after
                                   a comment matching 'skip doccmd[all]: next'
                                   are skipped (e.g. `.. skip doccmd[all]: next`
                                   in reStructuredText, `<!--- skip doccmd[all]:
                                   next -->` in Markdown, or `% skip doccmd[all]:
                                   next` in MyST).
-                                  
+
                                   When using this option, those, and code blocks
                                   which come just after a comment including the
                                   given marker are ignored. For example, if the
                                   given marker is 'type-check', code blocks
                                   which come just after a comment matching 'skip
                                   doccmd[type-check]: next' are also skipped.
-                                  
+
                                   To skip a code block for each of multiple
                                   markers, for example to skip a code block for
                                   the ``type-check`` and ``lint`` markers but
@@ -38,7 +38,7 @@
                                   comments above the code block.
   --group-marker TEXT             The marker used to identify code blocks to be
                                   grouped.
-                                  
+
                                   By default, code blocks which come just
                                   between comments matching 'group doccmd[all]:
                                   start' and 'group doccmd[all]: end' are
@@ -46,7 +46,7 @@
                                   reStructuredText, `<!--- group doccmd[all]:
                                   start -->` in Markdown, or `% group
                                   doccmd[all]: start` in MyST).
-                                  
+
                                   When using this option, those, and code blocks
                                   which are grouped by a comment including the
                                   given marker are ignored. For example, if the
@@ -54,7 +54,7 @@
                                   which come within comments matching 'group
                                   doccmd[type-check]: start' and 'group
                                   doccmd[type-check]: end' are also skipped.
-                                  
+
                                   Error messages for grouped code blocks may
                                   include lines which do not match the document,
                                   so code formatters will not work on them.
@@ -93,28 +93,8 @@
                                   document. Use --no-pad-groups for formatters -
                                   they generally need to look at the file
                                   without padding.  [default: pad-groups]
-<<<<<<< HEAD
 
 File discovery options:
-=======
-  --version                       Show the version and exit.
-  -v, --verbose                   Enable verbose output.
-  --use-pty [yes|no|detect]       Whether to use a pseudo-terminal for running
-                                  commands. Using a PTY can be useful for
-                                  getting color output from commands, but can
-                                  also break in some environments.
-                                  
-                                  'yes': Always use PTY (not supported on
-                                  Windows).
-                                  
-                                  'no': Never use PTY - useful when doccmd
-                                  detects that it is running in a TTY outside of
-                                  Windows but the environment does not support
-                                  PTYs.
-                                  
-                                  'detect': Automatically determine based on
-                                  environment (default).  [default: DETECT]
->>>>>>> 962caa29
   --rst-extension TEXT            Treat files with this extension (suffix) as
                                   reStructuredText. Give this multiple times to
                                   look for multiple extensions. To avoid
